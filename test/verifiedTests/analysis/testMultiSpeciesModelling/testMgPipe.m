% The COBRAToolbox: testMgPipe.m
%
% Purpose:
%     - test the mappingInfo function of the Microbiome Toolbox
%
% Authors:
%     - original version: Federico Baldini & Laurent Heirendt, April 2018
%

global CBTDIR

% define the features required to run the test
requiredToolboxes = { 'distrib_computing_toolbox' };

% test Requirements
prepareTest('requiredToolboxes',requiredToolboxes, 'requiredSolvers', {'ibm_cplex'});

% save the current path
currentDir = pwd;

% initialize the test
cd(fileparts(which(mfilename)));
modPath = [CBTDIR filesep 'test' filesep 'models' filesep 'mat'];

% path to the file with abundance information.
abunFilePath='normCoverageReduced.csv';

% path to the file with dietary information
dietFilePath='AverageEuropeanDiet';

% path to the file with information on individuals (default=none)
indInfoFilePath='';

% number of cores dedicated for parallelization 
numWorkers = 2;

% name of objective function of organisms 
objre={'EX_biomass(e)'};

%the output is vectorized picture, change to '-dpng' for .png
figForm = '-depsc';

% autofix for names mismatch
autoFix = 1;
 
% if documentations on patient health status is provided (0 not 1 yes)
patStat = 0; 

% to enable also rich diet simulations (default=false)
rDiet = 0; 

% to enable personalized diet simulayions (default=false)
pDiet = 0;

% if if to use an external solver and save models with diet
extSolve = 0; 

% the type of FVA function to use to solve
<<<<<<< HEAD
fvaType = true;

% To turn off the autorun to be able to manually execute each part of the pipeline.
autorun = false;
=======
fvaType = 1; 
>>>>>>> d559baf8

% set the lower bound on biomass in community models (default=0)
lowerBMBound=0;

<<<<<<< HEAD
%%%%%%%%%%%%%%%%%%%%%%temporarily bypass this test 
assert(1==1)
return

% input checker
init = initMgPipe(modPath, CBTDIR, resPath, dietFilePath, abunFilePath, indInfoFilePath, objre, figForm, numWorkers, autoFix, compMod, rDiet, extSolve, fvaType, autorun);

% logical tests for outputs
assert(init && ~autorun);
=======
% set if diet should be adapted with human-derived metabolites
% (default=true)
adaptDiet=1;
>>>>>>> d559baf8

% set if existing results should be overwritten (default=false)
repeatSim=1;

% turn all warnings off
warning('off', 'all')

% define default path to results
resPath = [CBTDIR filesep '.tmp'];

% adding a filesep at the end of the path
if ~strcmpi(resPath(end), filesep)
    resPath = [resPath filesep];
end

% test getIndividualSizeName
[indNumb, sampName, organisms] = getIndividualSizeName(abunFilePath);

assert(indNumb == 4)
assert(length(sampName) == 4)
assert(length(organisms) == 30)

% test detectOutput
mapP = detectOutput(resPath, 'mapInfo.mat');
assert(isempty(mapP));

%% run the complete pipeline
% path to the file with abundance information.
abunFilePath='testData_normCoverageReduced.csv';

% test complete pipeline run
[init, netSecretionFluxes, netUptakeFluxes, Y] = initMgPipe(modPath, abunFilePath, 'dietFilePath', dietFilePath, 'numWorkers', numWorkers);

%% test each function separately

load([resPath filesep 'mapInfo.mat']);

% load the models
[indNumb, sampName, organisms] = getIndividualSizeName(abunFilePath);
models = loadUncModels(modPath, organisms, objre);

assert(length(models) == 5);

assert(verifyCobraFunctionError('loadUncModels', 'inputs', {}));
assert(verifyCobraFunctionError('loadUncModels', 'inputs', {modPath, ''}));

warning('off', 'all');
loadUncModels(modPath, organisms);
assert(~isempty(lastwarn()))
warning('on', 'all');

% logical tests for outputs
assert(init && ~isempty(lastwarn()));

% test if the function throws an error when no arguments are provided
assert(verifyCobraFunctionError('initMgPipe'))

% test with only the path to the models (throws an error that the abundance file is missing)
assert(verifyCobraFunctionError('initMgPipe', 'inputs',{modPath}));

% test if the path to the models exists (the model directory is set, but it does not exist)
assert(verifyCobraFunctionError('initMgPipe','inputs',{'/tmp/abcdef'}))

% test with compMod = true
compMod = true;
init = initMgPipe(modPath, abunFilePath, 'dietFilePath', dietFilePath, 'numWorkers', numWorkers, 'compMod', compMod);
assert(init && ~isempty(lastwarn()));

% test with muted printLevel
fprintf(' > Testing printLevel = false ... ');
printLevel=false;
init = initMgPipe(modPath, abunFilePath, 'dietFilePath', dietFilePath, 'numWorkers', numWorkers, 'printLevel', printLevel);
assert(init);
fprintf('Done.\n');

% turn warning back on
warning('on', 'all');

% test getMappingInfo
[reac,micRea,binOrg,patOrg,reacPat,reacNumb,reacSet,reacTab,reacAbun,reacNumber]=getMappingInfo(models,abunFilePath,indNumb);

% test plotMappingInfo
cd(resPath)
[PCoA]=plotMappingInfo(resPath,patOrg,reacPat,reacTab,reacNumber,indInfoFilePath,figForm);
assert(length(PCoA(1,:))<2)
assert(length(PCoA(:,1))==4)
assert(2==exist('Heatmap.eps','file'))
assert(2==exist('Metabolic_Diversity.eps','file'))
delete Metabolic_Diversity.eps Heatmap.eps

% test plotMappingInfo with annotation
[PCoA]=plotMappingInfo(resPath,patOrg,reacPat,reacTab,reacNumber,indInfoFilePath,figForm,sampName, organisms);
assert(length(PCoA(1,:))<2)
assert(length(PCoA(:,1))==4)
assert(2==exist('Heatmap.eps','file'))
assert(2==exist('Metabolic_Diversity.eps','file'))
delete Metabolic_Diversity.eps Heatmap.eps

% test checkNomenConsist
[autoStat,fixVec,organisms]=checkNomenConsist(organisms,autoFix);

assert(length(organisms) == 5)

% test fastSetupCreator

setup = fastSetupCreator(models, organisms, {},objre);

assert(isstruct(setup))
assert(size(setup.S,2) == length(setup.rxns))
assert(length(setup.lb) == length(setup.rxns))
assert(length(setup.c) == length(setup.rxns))
assert(length(setup.mets) == length(setup.metNames))

assert(length(setup.rxns(strmatch('EX',setup.rxns))) /2 == length(setup.rxns(strmatch('DUt',setup.rxns))))
assert(length(setup.rxns(strmatch('EX',setup.rxns))) /2 == length(setup.rxns(strmatch('UFEt',setup.rxns))))
assert(length(setup.rxns(strmatch('DUt',setup.rxns))) == length(setup.rxns(strmatch('UFEt',setup.rxns))))

for k = 1:5
    assert(~isempty(strmatch(organisms(k),setup.rxns)))
end

% test createdModels
[createdModels]=createPersonalizedModel(abunFilePath,resPath,setup,sampName,organisms,indNumb);
assert(size(createdModels,1) == 5)
assert(strcmp(createdModels(2,1),'Test1'))
assert(strcmp(createdModels(5,1),'Test4'))

microbiota_model = load(strcat(resPath,'microbiota_model_samp_Test1'));
microbiota_model = microbiota_model.microbiota_model;
assert(any(ismember('EX_microbeBiomass[fe]',microbiota_model.rxns)) > 0)
assert(any(ismember('EX_microbeBiomass[fe]',microbiota_model.rxns)) > 0)
assert(any(ismember('EX_microbeBiomass[fe]',microbiota_model.rxns)) > 0)
assert(length(microbiota_model.rxns(strmatch('DUt',microbiota_model.rxns)))== length(microbiota_model.rxns(strmatch('UFEt',microbiota_model.rxns)))-1)
assert(microbiota_model.S(1,1) == -0.3000)
assert(microbiota_model.S(2,1) == -0.2000)
assert(microbiota_model.S(3,1) == -0.1000)
assert(microbiota_model.S(4,1) == -0.2000)
assert(microbiota_model.S(5,1) == -0.2000)
assert(microbiota_model.S(6,1) == 1)

% test simulation
includeHumanMets = 1;
[ID, fvaCt, nsCt, presol, inFesMat] = microbiotaModelSimulator(resPath, setup, sampName, dietFilePath, rDiet, pDiet, extSolve, patNumb, fvaType, includeHumanMets, lowerBMBound, repeatSim);
assert(size(presol,1) == 5)
assert(sum(cell2mat(presol(:,1))) == 4)

% test mgSimResCollect
[netSecretionFluxes, netUptakeFluxes, Y] = mgSimResCollect(resPath, ID, sampName, rDiet, pDiet, patNumb, indInfoFilePath, fvaCt, nsCt, figForm);
assert(length(netSecretionFluxes(1,:))==indNumb+1)
assert(length(netSecretionFluxes(:,1))==length(ID)+1)
assert(exist('inputDiet_net_secretion_fluxes.csv','file') == 2)
assert(exist('ID.csv','file') == 2)

% cleanup
delete inputDiet_net_secretion_fluxes.csv ID.csv
delete simRes.mat

% test rich diet simulations and extractFullRes
rDiet=1;
repeatSim=1;
[ID, fvaCt, nsCt, presol, inFesMat] = microbiotaModelSimulator(resPath, setup, sampName, dietFilePath, rDiet, pDiet, extSolve, patNumb, fvaType, includeHumanMets, lowerBMBound, repeatSim);
finRes=extractFullRes(resPath,ID,'rDiet',sampName,fvaCt,nsCt);
assert(exist('rDiet_allFlux.csv','file') == 2)
assert(length((finRes(:,1))) == length(ID)+1)
assert(length((finRes(1,:))) == length(sampName)*4+1)
finRes = extractFullRes(resPath,ID,'pDiet',sampName,fvaCt,nsCt);
assert(finRes==0)

% cleanup
delete simRes.mat
delete rDiet_allFlux.csv


% testing with fluxVariability instead of fastFVA
fvaType=0;
[ID, fvaCt, nsCt, presol, inFesMat] = microbiotaModelSimulator(resPath, setup, sampName, dietFilePath, rDiet, pDiet, extSolve, patNumb, fvaType, includeHumanMets, lowerBMBound, repeatSim);
assert(size(presol,1)==5)
assert(sum(cell2mat(presol(:,1)))==4)

% cleanup
delete simRes.mat

% testing with rich diet
[ID, fvaCt, nsCt, presol, inFesMat] = microbiotaModelSimulator(resPath, setup, sampName, dietFilePath, rDiet, pDiet, extSolve, patNumb, fvaType, includeHumanMets, lowerBMBound, repeatSim);
for i = 1:4
    assert(~isempty(fvaCt{1,i}))
end

% cleanup
delete simRes.mat

% testing extsolve
[ID, fvaCt, nsCt, presol, inFesMat] = microbiotaModelSimulator(resPath, setup, sampName, dietFilePath, 1, 0, 1, patNumb, fvaType, includeHumanMets, lowerBMBound, repeatSim);
cd(resPath)
if exist('Rich','dir') == 7
    cd Rich
    assert(2==exist('microbiota_model_richD_Test4.mat','file'))
    assert(2==exist('microbiota_model_richD_Test3.mat','file'))
    assert(2==exist('microbiota_model_richD_Test2.mat','file'))
    assert(2==exist('microbiota_model_richD_Test1.mat','file'))
    cd(resPath)
    rmdir('Rich','s')
end

% cleanup
clear ID fvaCt nsCt presol inFesMat
cd(resPath)
delete *.mat<|MERGE_RESOLUTION|>--- conflicted
+++ resolved
@@ -56,33 +56,14 @@
 extSolve = 0; 
 
 % the type of FVA function to use to solve
-<<<<<<< HEAD
-fvaType = true;
-
-% To turn off the autorun to be able to manually execute each part of the pipeline.
-autorun = false;
-=======
 fvaType = 1; 
->>>>>>> d559baf8
 
 % set the lower bound on biomass in community models (default=0)
 lowerBMBound=0;
 
-<<<<<<< HEAD
-%%%%%%%%%%%%%%%%%%%%%%temporarily bypass this test 
-assert(1==1)
-return
-
-% input checker
-init = initMgPipe(modPath, CBTDIR, resPath, dietFilePath, abunFilePath, indInfoFilePath, objre, figForm, numWorkers, autoFix, compMod, rDiet, extSolve, fvaType, autorun);
-
-% logical tests for outputs
-assert(init && ~autorun);
-=======
 % set if diet should be adapted with human-derived metabolites
 % (default=true)
 adaptDiet=1;
->>>>>>> d559baf8
 
 % set if existing results should be overwritten (default=false)
 repeatSim=1;

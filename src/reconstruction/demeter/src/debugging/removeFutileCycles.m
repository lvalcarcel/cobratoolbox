--- conflicted
+++ resolved
@@ -1,833 +1,827 @@
-function [model, deletedRxns, addedRxns, gfRxns] = removeFutileCycles(model, biomassReaction, database,unionRxns,constrainedModel)
-% Part of the DEMETER pipeline. Resolves reactions that are running in
-% infeasible directions and causing futile cycles that result in
-% unrealistically high ATP production. All solutions were identified
-% through manual inspection. Any new solutions identified for reaction
-% combinations not yet encountered by DEMETER may be added.
-%
-% USAGE:
-%
-%   [model, deletedRxns, addedRxns, gfRxns] = removeFutileCycles(model, biomassReaction, database,unionRxns,constrainedModel)
-%
-% INPUTS
-% model:               COBRA model structure
-% biomassReaction:     Reaction ID of the biomass objective function
-% database:            rBioNet reaction database containing min. 3 columns:
-%                      Column 1: reaction abbreviation, Column 2: reaction
-%                      name, Column 3: reaction formula.
-% unionRxns:           Union of reactions from  multiple reconstructions
-%                      (only for debugging multi-species models)
-% constrainedModels:   COBRA model constrained with defined medium (for
-%                      certain steps of DEMETER)
-%
-% OUTPUT
-% model:               COBRA model structure
-% deletedRxns:         Deleted reactions that were causing futile cycles
-% addedRxns:           Added irreversible versions of the deleted reactions
-% gfRxns:              Additional gap-filled reactions needed to enable
-%                      growth. Low confidence score.
-%
-% .. Author:
-%       - Almut Heinken, 2016-2019
-
-deletedRxns = {};
-addedRxns = {};
-gfRxns = {};
-
-tol = 1e-8;
-
-model_old = model;
-model = changeObjective(model, biomassReaction);
-
-% load complex medium
-constraints = readtable('ComplexMedium.txt', 'Delimiter', 'tab');
-constraints=table2cell(constraints);
-constraints=cellstr(string(constraints));
-
-% apply complex medium
-model = useDiet(model,constraints);
-
-if nargin > 4 && ~isempty(constrainedModel)
-    model=constrainedModel;
-end
-
-delCnt = 1;
-addCnt = 1;
-
-% Create table with information on reactions to replace to remove futile
-% cycles. This information was determined manually.
-reactionsToReplace = {'if present','if not present','removed','added'
-    'LYSt2r AND LYSt3r',[],'LYSt3r','LYSt3'
-    'FDHr',[],'FDHr','FDH'
-    'EAR40xr',[],'EAR40xr','EAR40x'
-    'PROt2r AND PROt4r',[],'PROt4r','PROt4'
-    'FOROXAtex AND FORt',[],'FORt',[]
-    'NO2t2r AND NTRIR5',[],'NO2t2r','NO2t2'
-    'NOr1mq AND NHFRBOr',[],'NHFRBOr','NHFRBO'
-    'N2OO AND NHFRBOr',[],'NHFRBOr','NHFRBO'
-    'NIR AND L_LACDr',[],'L_LACDr','L_LACD'
-    'NARK AND NTRIR5 AND L_LACDr',[],'L_LACDr','L_LACD'
-    'PIt6b AND PIt7',[],'PIt7','PIt7ir'
-    'ABUTt2r AND GLUABUTt7',[],'ABUTt2r','ABUTt2'
-    'ABUTt2r AND ABTAr',[],'ABTAr','ABTA'
-    'Kt1r AND Kt3r AND EX_chsterol(e) AND ARGDA',[],'Kt3r','Kt3 AND ASPTA AND PC AND H2CO3D AND ASPNH4L AND r1667 AND EX_orn(e)'
-    'Kt1r AND Kt3r','EX_for(e)','Kt3r','Kt3 AND EX_for(e) AND FORt2r'
-    'Kt1r AND Kt3r',[],'Kt3r','Kt3'
-    'Kt1r AND Kt2r',[],'Kt2r','Kt2'
-    'Kt1r AND Kt3r AND ACtr',[],'Kt3r AND ACtr','Kt3 AND ACt2r'
-    'CYTDt4 AND CYTDt2r',[],'CYTDt2r','CYTDt2'
-    'ASPt2_2 AND ASPt2r',[],'ASPt2_2','ASPt2_2i'
-    'ASPt2_3 AND ASPt2r',[],'ASPt2r','ASPt2'
-    'FUMt2_2 AND FUMt2r','FUMt','FUMt2r','FUMt'
-    'SUCCt2_2 AND SUCCt2r','SUCCt','SUCCt2r','SUCCt'
-    'SUCCt2_3r AND SUCCt2r',[],'SUCCt2r',[]
-    'MALFADO AND MDH',[],'MALFADO','MALFADOi'
-    'MALFADO AND GLXS',[],'MALFADO','MALFADOi'
-    'r0392 AND GLXCL',[],'r0392','ALDD8x'
-    'HACD1 AND PHPB2',[],'PHPB2','PHPB2i'
-    'PPCKr AND PPCr',[],'PPCKr','PPCK'
-    'PPCKr AND GLFRDO AND FXXRDO',[],'PPCKr','PPCK'
-    'BTCOADH AND FDNADOX_H AND ACOAD1',[],'ACOAD1','ACOAD1i'
-    'ACEDIPIT AND APAT AND DAPDA AND 26DAPLLAT',[],'26DAPLLAT','26DAPLLATi'
-    'ACKr AND ACEDIPIT AND APAT AND DAPDA',[],'DAPDA','DAPDAi'
-    'ACKr AND ACEDIPIT AND APAT AND DAPDA',[],'DAPDA','DAPDAi AND EX_asp_L(e) AND ASPt2r'
-    'MALNAt AND NAt3_1 AND MALt2r',[],'NAt3_1','NAt3'
-    'MALNAt AND NAt3_1 AND MALt2r',[],'MALt2r','MALt2'
-    'MALNAt AND MAL_Lte AND MALt2r',[],'MALt2r','MALt2'
-    'MAL_Lte AND MDH3 AND MALt2r',[],'MALt2r','MALt2'
-    'MALNAt AND NAt3_1 AND MALt2r AND URIt2r AND URIt4',[],'URIt2r','URIt2'
-    'DADNt2r AND HYXNt',[],'HYXNt','HYXNti'
-    'URIt2r AND URAt2r',[],'URAt2r','URAt2'
-    'XANt2r AND URAt2r',[],'URAt2r','URAt2'
-    'XANt2r AND CSNt6',[],'CSNt6','CSNt2'
-    'XANt2r AND DADNt2r',[],'XANt2r','XANt2'
-    'XANt2r AND XPPTr',[],'XPPTr','XPPT'
-    'XANt2r AND PUNP7',[],'XANt2r','XANt2'
-    'r1667 AND ARGt2r',[],'ARGt2r','ARGt2'
-    'PIt7 AND NAt3_1 AND GLUt4r',[],'GLUt4r','r1144'
-    'GLUt2r AND NAt3_1 AND GLUt4r',[],'GLUt4r','r1144'
-    'GLYt2r AND NAt3_1 AND GLYt4r',[],'GLYt2r','GLYt2'
-    'GLUt2r AND NAt3 AND GLUt4r',[],'GLUt4r','r1144'
-    'L_LACNa1t AND L_LACt2r',[],'L_LACt2r','L_LACt'
-    'ACOAD1 AND ACOAD1f AND SUCD4',[],'ACOAD1f','ACOAD1fi'
-    'PGK AND D_GLY3PR',[],'D_GLY3PR','D_GLY3PRi'
-    'ACCOACL AND BTNCL',[],'BTNCL','BTNCLi'
-    'r0220 AND r0318',[],'r0318','r0318i'
-    'MTHFRfdx AND FDNADOX_H',[],'FDNADOX_H',[]
-    'FDNADOX_H AND FDX_NAD_NADP_OX',[],'FDX_NAD_NADP_OX','FDX_NAD_NADP_OXi'
-    'PROPAT4te AND PROt2r',[],'PROt2r','PROt2'
-    'G3PD8 AND GLYC3Pt',[],'GLYC3Pt','GLYC3Pti'
-    'OAACL AND PPCr AND NDPK9',[],'OAACL','OAACLi'
-    'OAACL AND PPCr AND NDPK3',[],'OAACL','OAACLi'
-    'OAACL AND ASPTA AND NDPK9',[],'OAACL','OAACLi'
-    'OAACL AND ASPTA AND PPDK',[],'OAACL','OAACLi'
-    'CBMKr AND OCBT AND CITRH','ARGDA','CBMKr','CBMK'
-    'SPTc AND r0392 AND GHMT2r',[],'GHMT2r','GHMT2'
-    'OAACL AND OAASr AND NDPK9',[],'OAASr','OAAS'
-    'G16BPS AND G1PP AND G1PPT',[],'G16BPS','G16BPSi'
-    'ASPK AND ASAD AND HSDx',[],'ASPK','ASPKi'
-    'BTCOADH AND ACOAD1f AND FDNADOX_H',[],'ACOAD1f','ACOAD1fi'
-    'TARCGLYL AND TARTD AND PYK',[],'TARCGLYL','TARCGLYLi'
-    'HPROxr AND PROD3',[],'PROD3','PROD3i'
-    'RBPC AND PRKIN',[],'PRKIN','PRKINi'
-    'MGt5 AND CITt10 AND CITCAt',[],'CITt10','CITt10i'
-    'MGt5 AND CITt10 AND CITCAt',[],'CITCAt','CITCAti'
-    'CAt4i AND CITCAt AND r1088',[],'r1088','CITt2'
-    'CAt4i AND CITCAt AND r1088',[],'CITCAt','CITCAti'
-    'SUCCt AND CITt7 AND r1088',[],'r1088','CITt2'
-    'MMSAD5 AND MALCOAPYRCT AND MMSAD4',[],'MMSAD4','MMSAD4i'
-    'NTRIR5 AND FDOXR AND FDNADOX_H',[],'NTRIR5','NTRIR5i'
-    'GLFRDO AND FRDOr AND FDNADOX_H',[],'FRDOr','FRDO'
-    'GCALDL AND r0392 AND GCALDDr',[],'GCALDDr','GCALDD'
-    'ACACT1r AND SUCOAS AND OCOAT1r',[],'OCOAT1r','OCOAT1'
-    'FDNADOX_H AND BTCOADH AND MAOX2 AND GLFRDO',[],'GLFRDO','GLFRDOi'
-    'PYRCT AND SUCOAS AND PPCr',[],'PPCr','PPC'
-    '3CARLPDH AND r0163c AND r0556c',[],'r0556c','r0556ci'
-    'NACUP AND NACt2r',[],'NACUP',[]
-    'NACt AND NACt2r',[],'NACt',[]
-    'NCAMUP AND NCAMt2r',[],'NCAMUP',[]
-    'ORNt AND ORNt2r',[],'ORNt',[]
-    'FORt AND FORt2r',[],'FORt',[]
-    'ARABt AND ARABDt2',[],'ARABt',[]
-    'ASPte AND ASPt2_2',[],'ASPte',[]
-    'ASPte AND ASPt2_3',[],'ASPte',[]
-    'ASPt2 AND ASPt2_2',[],'ASPt2',[]
-    'ASPt2 AND ASPt2_3',[],'ASPt2',[]
-    'THYMDt AND THMDt2r',[],'THYMDt',[]
-    'CBMK AND CBMKr',[],'CBMKr',[]
-    'SPTc AND TRPS2r AND TRPAS2',[],'TRPS2r','TRPS2'
-    'PROD3 AND PROD3i',[],'PROD3',[]
-    'PROPAT4te AND PROt2r AND PROt2',[],'PROt2r',[]
-    'CITt10i AND CITCAt AND CITCAti',[],'CITCAt',[]
-    'GUAt2r AND GUAt',[],'GUAt2r','GUAt2'
-    'PROPAT4te AND PROt4r AND PROt4',[],'PROt4r',[]
-    'INSt2 AND INSt',[],'INSt2','INSt2i'
-    'GNOXuq AND GNOXuqi',[],'GNOXuq',[]
-    'GNOXmq AND GNOXmqi',[],'GNOXmq',[]
-    'MMSAD5 AND MSAS AND MALCOAPYRCT AND PPCr AND ACALD',[],'ACALD','ACALDi'
-    'PGK AND G1PP AND G16BPS AND G1PPT',[],'G16BPS','G16BPSi'
-    'LACLi AND PPCr AND RPE AND PKL AND FTHFL AND MTHFC',[],'MTHFC','MTHFCi'
-    'RMNt2 AND RMNt2_1',[],'RMNt2_1',[]
-    'MNLpts AND MANAD_D AND MNLt6',[],'MNLt6','MNLt6i'
-    'FDNADOX_H AND SULRi AND FXXRDO',[],'FXXRDO','FXXRDOi'
-    'FDNADOX_H AND SO3R AND FXXRDO',[],'FXXRDO','FXXRDOi'
-    'FDNADOX_H AND AKGS AND BTCOADH AND OOR2r',[],'OOR2r','OOR2'
-    'FDNADOX_H AND AKGS AND BTCOADH AND OOR2 AND POR4',[],'POR4','POR4i'
-    'FDNADOX_H AND AKGS AND OAASr AND ICDHx AND POR4i',[],'ICDHx','ICDHxi'
-    'GLXS AND GCALDL AND GCALDDr',[],'GCALDDr','GCALDD'
-    'GLYCLTDxr AND GLYCLTDx',[],'GLYCLTDxr',[]
-    'GCALDD AND GCALDDr',[],'GCALDDr',[]
-    'BGLA AND BGLAr',[],'BGLAr',[]
-    'AKGMAL AND MALNAt AND AKGt2r',[],'AKGt2r','AKGt2'
-    'AKGte AND MAL_Lte AND AKGt2r',[],'AKGt2r','AKGt2'
-    'TRPS1 AND TRPS2r AND TRPS3r',[],'TRPS2r','TRPS2'
-    'OAACL AND OAACLi',[],'OAACL',[]
-    'DHDPRy AND DHDPRyr',[],'DHDPRyr',[]
-    'EDA_R AND EDA',[],'EDA_R',[]
-    'GLYC3Pt AND GLYC3Pti',[],'GLYC3Pt',[]
-    'TDCOATA AND FA140ACPH AND ACS AND FACOAL140',[],'FACOAL140','FACOAL140i'
-    'FA180ACPHrev AND STCOATA AND FACOAL180',[],'FACOAL180','FACOAL180i'
-    'FA180ACPHrev AND STCOATA AND FACOAL180',[],'FACOAL180','FACOAL180i AND ADK1'
-    'CITt2 AND CAt4i AND CITCAt',[],'CITCAt','CITCAti'
-    'AHCYSNS_r AND AHCYSNS',[],'AHCYSNS_r',[]
-    'FDOXR AND GLFRDO AND OOR2r AND FRDOr',[],'FRDOr','FRDO'
-    'GNOX AND GNOXy AND GNOXuq AND GNOXmq',[],'GNOXmq','GNOXmqi'
-    'GNOX AND GNOXy AND GNOXuq AND GNOXmqi',[],'GNOXuq','GNOXuqi'
-    'SHSL1r AND SHSL2 AND SHSL4r',[],'SHSL4r','SHSL4'
-    'AHSERL3 AND CYSS3r AND METSOXR1r AND SHSL4r',[],'TRDRr','TRDR'
-    'ACACT1r AND ACACt2 AND ACACCTr AND OCOAT1r',[],'OCOAT1r','OCOAT1'
-    'ACONT AND ACONTa AND ACONTb',[],'ACONT',[]
-    'ALAt2r AND ALAt4r',[],'ALAt2r','ALAt2'
-    'CYTK2 AND DCMPDA AND URIDK3',[],'DCMPDA','DCMPDAi'
-    'MALNAt AND NAt3_1 AND PIt7ir',[],'NAt3_1','NAt3'
-    'PIt6b AND PIt7ir',[],'PIt6b','PIt6bi'
-    'LEUTA AND LLEUDr',[],'LLEUDr','LLEUD'
-    'ILETA AND L_ILE3MR',[],'L_ILE3MR','L_ILE3MRi'
-    'TRSARry AND TRSARr',[],'TRSARr','TRSAR'
-    'THRD AND THRAr AND PYRDC',[],'THRAr','THRAi'
-    'THRD AND GLYAT AND PYRDC',[],'GLYAT','GLYATi'
-    'SUCD1 AND SUCD4 AND SUCDimq AND NADH6',[],'SUCD1','SUCD1i'
-    'POR4 AND SUCDimq AND NADH6 AND PDHa AND FRD7 AND FDOXR AND NTRIR4',[],'POR4','POR4i'
-    'SUCDimq AND NADH6 AND HYD1 AND HYD4 AND FRD7 AND FDOXR AND NTRIR4',[],'FDOXR','FDOXRi'
-    'PPCr AND SUCOAS AND OAASr AND ICDHx AND POR4i AND ACONTa AND ACONTb AND ACACT1r AND 3BTCOAI AND OOR2r',[],'ICDHx','ICDHxi'
-    'ICDHx AND AKGS AND SUCOAS AND PYK AND POR4 AND FDNADOX_H AND PPCr AND ICL AND GLXS AND MDH',[],'ICDHx','ICDHxi'
-    'PYNP1r AND CSNt6',[],'PYNP1r','PYNP1'
-    'ASPK AND ASAD AND HSDy',[],'ASPK','ASPKi'
-    'GLUt2r AND GLUABUTt7 AND ABTAr',[],'GLUt2r','GLUt2'
-    'DURAD AND DHPM1 AND UPPN',[],'DURAD','DURADi'
-    'XU5PG3PL AND PKL',[],'PKL',[]
-    'G16BPS AND G1PPT AND PGK',[],'G16BPS','G16BPSi'
-    'G1PPT AND PGK AND GAPD_NADP AND GAPD',[],'G1PPT','G1PPTi'
-    'PPIt2e AND GUAPRT AND AACPS6 AND GALT',[],'PPIt2e','PPIte'
-    'PPIt2e AND GLGC AND NADS2 AND SADT',[],'PPIt2e','PPIte'
-    'MCOATA AND MALCOAPYRCT AND C180SNrev',[],'MCOATA','MACPMT'
-    'PPCr AND MALCOAPYRCT AND MMSAD5 AND MSAS',[],'PPCr','PPC'
-    'ACt2r AND ACtr',[],'ACtr',[]
-    'LEUt2r AND LEUtec',[],'LEUtec',[]
-    'PTRCt2r AND PTRCtex2',[],'PTRCtex2',[]
-    'TYRt2r AND TYRt',[],'TYRt',[]
-    'TSULt2 AND SO3t AND H2St AND TRDRr',[],'TRDRr','TRDR'
-    'AMPSO3OX AND SADT AND EX_h2s(e) AND CHOLSH',[],'AMPSO3OX','AMPSO3OXi'
-    'NTRIR4 AND FDNADOX_H AND FDOXR',[],'FDOXR','FDOXRi'
-    'ASPNH4L AND ASPt2r',[],'ASPNH4L','ASPNH4Li'
-    'DDGLKr AND DDGLCNt2r',[],'DDGLKr','DDGLK'
-    'ARGSSr',[],'ARGSSr','ARGSS'
-    'ARGDr',[],'ARGDr','ARGDA'
-    'SERD_Lr',[],'SERD_Lr','SERD_L'
-    'G1PP AND GLGC AND GLCP',[],'G1PP','G1PPi'
-    'CBMKr AND OCBT AND r1667','ARGDA','CBMKr','CBMK'
-    'TRPS3r AND TRPS1 AND TRPS2r',[],'TRPS3r','TRPS3'
-    'D_LACD AND L_LACD2 AND L_LACDr',[],'L_LACDr','L_LACD'
-    'PYK AND MMSAD5 AND PPCr AND MSAS AND MALCOAPYRCT',[],'PPCr','PPC'
-    'MALFADO AND PPCKr AND ME2',[],'MALFADO','MALFADOi'
-    'PIabc AND PIt7',[],'PIt7','PIt7ir'
-    'G3PFDXOR AND FDNADOX_H',[],'FDNADOX_H','FDNADOX_Hi'
-    'POR4 AND FRDOr',[],'FRDOr','FRDO'
-    'TRPAS2',[],'TRPAS2','TRPAS2i'
-    'TRPS2r',[],'TRPS2r','TRPS2'
-    % 'DPCOAt',[],'DPCOAt','DPCOAti'
-    'AMPt2r',[],'AMPt2r','AMPt2'
-    'dTMPt2r',[],'dTMPt2r','dTMPt2'
-    'NADPt',[],'NADPt','NADPti'
-    'BTCOADH AND FDOXR AND BUTCTr AND BUTKr AND ACOAD1i AND FDNADOX_H',[],'BTCOADH','BTCOADHi'
-    'TRDRr AND THSr1mq AND H2St AND SO3t AND TSULt2',[],'TRDRr','TRDR'
-    'TRDRr AND AMPSO3OX2 AND AMPSO3OX AND TSULt2',[],'TRDRr','TRDR'
-    'OIVD1r AND KLEURFd',[],'OIVD1r','OIVD1'
-    'GALt1r AND GALt2_2',[],'GALt2_2','GALt2_2i'
-    'GALt4 AND GALt2_2',[],'GALt2_2','GALt2_2i'
-    'GALt1r AND GALt4',[],'GALt4','GALt4i'
-    'ACGAt AND ACGAMtr2',[],'ACGAMtr2','ACGAMt2'
-    'NTRIR2y AND FDNADOX_H AND FDOXR',[],'FDOXR','FDOXRi'
-    'G3PFDXOR AND PGK',[],'G3PFDXOR','G3PFDXORi'
-    'GNOXuq AND GNOXmq AND DGOR AND GLUOR AND NADH6',[],'GNOXuq','GNOXuqi'
-    'GNOXuq AND GNOXmq AND DGOR AND GLUOR AND NADH6',[],'GNOXmq','GNOXmqi'
-    'GNOXmq AND DGOR AND GLUOR AND NADH6',[],'GNOXmq','GNOXmqi'
-    'DGOR AND GLUOR AND NADH6',[],'GLUOR','GLUORi'
-    'GNOXuq AND GNOXmq AND DGOR AND SBTD_D2 AND NADH6',[],'GNOXuq','GNOXuqi'
-    'GNOXuq AND GNOXmq AND DGOR AND SBTD_D2 AND NADH6',[],'GNOXmq','GNOXmqi'
-    'GNOXuqi AND GNOXmq AND DGOR AND SBTD_D2 AND NADH6',[],'GNOXmq','GNOXmqi'
-    'FACOAL160',[],'FACOAL160','FACOAL160i'
-    'FACOAL180',[],'FACOAL180','FACOAL180i'
-    'SUCD1 AND SUCCt AND SUCCt2r',[],'SUCCt',[]
-    'SUCD4 AND SUCCt AND SUCCt2r',[],'SUCCt',[]
-    'CBMKr AND CBMK',[],'CBMK',[]
-    'ETOHt2r AND ETOHt',[],'ETOHt',[]
-    'ETOHt2r AND ETOHt3',[],'ETOHt2r',[]
-    'ETOHt2r AND ETOHt3',[],'ETOHt3',[]
-    'DTTPti',[],'DTTPti',[]
-    'UCO2L AND BUAMDH AND BURTADH',[],'UCO2L','UCO2Li'
-    'SNG3POR',[],'SNG3POR','G3PD5'
-    'SNG3POR','SUCCt2r','SNG3POR','G3PD5 AND EX_succ(e) AND SUCCt'
-    'SNG3POR',[],'SNG3POR','G3PD5 AND EX_q8(e) AND Q8abc AND EX_2dmmq8(e) AND 2DMMQ8abc'
-    'SNG3POR','SUCCt2r','SNG3POR','G3PD5 AND GLYK'
-    'NADH6 AND FTMAOR AND NTMAOR',[],'FTMAOR','FTMAORi'
-    'NADH6 AND FTMAOR AND NTMAOR',[],'NTMAOR','NTMAORi'
-    'NADH6 AND TMAOR1 AND NTMAOR',[],'NTMAOR','NTMAORi'
-    'NADH6 AND TMAOR2e AND NTMAOR',[],'TMAOR2e','TMAORdmq'
-    'ACOAD2f AND SUCD1 AND PPCOAOc',[],'ACOAD2f','ACOAD2fi'
-    'ACOAD2f AND SUCD1 AND PPCOAOc',[],'PPCOAOc','PPCOAOci'
-    'ACOAD2fi AND SUCD1i AND PPCOAOc AND ACOAR',[],'PPCOAOc','PPCOAOci'
-    'ACOAD2f AND ACOAD2 AND NADH6',[],'ACOAD2f','ACOAD2fi'
-    'ACOAD7f AND C180SNrev AND NADH6',[],'ACOAD7f','ACOAD7fi'
-    'THRAr AND THRD_L AND OBTFL',[],'THRAr','THRAi'
-    'ALAPAT4te AND ALAt2r',[],'ALAt2r','ALAt2'
-    'ALAPAT4te AND ALAt4r',[],'ALAt4r','ALAt4'
-    'r2526 AND SERt2r',[],'SERt2r','r2471'
-    'HISCAT1 AND HISt2r',[],'HISt2r','HISt2'
-    'HISCAT1 AND HISt2r','ACCOAC','HISt2r','HISt2 AND DM_q8h2[c] AND EX_lac_L(e) AND L_LACt2r'
-    'r1106 AND RIBFLVt2r',[],'RIBFLVt2r','RIBFLVt2'
-    'ILEtec AND ILEt2r',[],'ILEt2r','ILEt2'
-    'VALtec AND VALt2r',[],'VALt2r','VALt2'
-    'NACUP AND NACt2r',[],'NACUP','NACt'
-    'NACUP AND NACt2r',[],'NACt2r','NACHORCTL3le'
-    'ORNt AND ORNt2r',[],'ORNt2r','ORNt2'
-    'SUCCt AND SUCCt2r',[],'SUCCt',[]
-    'NZP_NR AND NZP_NRe',[],'NZP_NRe','NZP_NRei'
-    'FUCt2_1 AND FUCtp',[],'FUCt2_1','FUCt2_1i'
-    'METATr',[],'METATr','METAT'
-    'METATr',[],'METATr','METAT AND EX_met_L(e) AND METt2r'
-    'PYDXKr',[],'PYDXKr','PYDXK'
-    'PYDXKr',[],'PYDXKr','PYDXK AND EX_pydx(e) AND PYDXabc'
-    'TMKr',[],'TMKr','TMK'
-    'TMKr',[],'TMKr','TMK AND EX_thm(e) AND THMabc'
-    'TMPKr',[],'TMPKr','TMPK'
-    'TMPKr',[],'TMPKr','TMPK AND EX_thm(e) AND THMabc'
-    'NMNATr',[],'NMNATr','NMNAT'
-    'NMNATr',[],'NMNATr','NMNAT AND EX_nmn(e) AND NMNP'
-    'DDGLKr',[],'DDGLKr','DDGLK'
-    'XYLKr',[],'XYLKr','XYLK'
-    'RBK_Dr','ARABI','RBK_Dr','RBK_D'
-    %  'METSr',[],'METSr','METS'
-    %  'METSr',[],'METSr','METS AND EX_met_L(e) AND METt2r'
-    'SUCCt2i',[],'SUCCt2i','SUCCt2'
-    'THMt3 AND THMte',[],'THMte',[]
-    'PPAt2r AND PPAtr',[],'PPAtr',[]
-    'PPAt2r AND PPAt2',[],'PPAt2',[]
-    'CBMKr AND OCBT AND CITRH',[],'CITRH','CITRHi'
-    'DHLPHEOR AND DHPHEOGAT',[],'DHLPHEOR','DHLPHEORi'
-    'MCCCr AND ACOAD8 AND ACACT1r AND HMGCOAS AND MGCOAH',[],'MCCCr','MCCC'
-    'r0392 AND ALCD19 AND GLYD',[],'r0392','ALDD8x'
-    'FDNADOX_H AND BTCOADH AND GLFRDO',[],'GLFRDO','GLFRDOi'
-    'RIBFLVt4 AND r1106',[],'RIBFLVt4','RIBFLVt4i'
-    'ASP4DC AND PPCr AND ALATA_L',[],'ASP4DC','ASP4DCi'
-    'ASP4DC AND PPCr AND PYK',[],'ASP4DC','ASP4DCi'
-    'METFR AND FDNADOX_H AND 5MTHFOX',[],'METFR','METFRi'
-    'ACOAR AND SUCD1 AND PPCOAOc',[],'PPCOAOc','PPCOAOci'
-    'HYD1 AND FRDOr AND HYD4',[],'FRDOr','FRDO'
-    'TSULt2 AND THSr1mq AND H2O2D AND SO3t AND THIORDXi',[],'TSULt2','TSULt2i'
-    'FDNADOX_H AND HACD1 AND GLFRDO',[],'GLFRDO','GLFRDOi'
-    'FDNADOX_H AND HACD1 AND OOR2r',[],'OOR2r','OOR2'
-    'FUMt2r AND FUMt',[],'FUMt',[]
-    '5ASAt2r AND 5ASAp',[],'5ASAp',[]
-    'HMR_0197 AND FACOAL140',[],'FACOAL140','FACOAL140i'
-    'SULR AND SO3rDmq AND THSr1mq AND AMPSO3OX',[],'SULR','SULRi'
-    'H2St AND TSULt2 AND TSULST AND GTHRD AND THSr1mq',[],'TSULt2','TSULt2i'
-    '15DAPt AND CADVt AND LYSt3r',[],'LYSt3r','LYSt3'
-    'MAL_Lte AND r1144 AND MALNAt AND GLUt2r',[],'GLUt2r','GLUt2'
-    'ACGApts AND ACGAMPM AND ACGAMPT AND ACGAMtr2',[],'ACGAMtr2','ACGAMt2'
-    'CHLt2r AND sink_chols AND CHOLSH AND EX_so4(e)',[],'CHLt2r','CHLt2'
-    'H2O2D AND CYTBD AND EX_h2o2(e) AND L_LACD2',[],'H2O2D','NPR'
-    'AKGt2r AND AKGte',[],'AKGte',[]
-    'PHEt2r AND PHEtec',[],'PHEt2r','PHEt2'
-    'r0389',[],'r0389','r0389i'
-    'SULR AND SULRi',[],'SULR',[]
-    'FUCt2_1 AND FUCt',[],'FUCt2_1',[]
-    'G6PDH2r AND G6PBDH AND G6PDA AND G6PI',[],'G6PDH2r','G6PDH2'
-    % 'CD2t6r AND CD2abc1',[],'CD2t6r','CD2t6'
-    'OOR2r AND POR4 AND FRD2 AND FUM AND ACONTb AND ACONTa AND SUCCt AND SUCCt2r',[],'SUCCt','FDNADOX_H'
-    'ACKr AND NNAM AND NAPRT AND NACt AND NACt2r',[],'NACt','EX_asp_L(e) AND ASPt2r'
-    'HYD4 AND POR4 AND FRD2 AND ACONTb AND ACONTa AND FORt AND FORt2r',[],'FORt2r',[]
-    'OOR2r AND ACKr AND FRD2 AND ACONTb AND ACONTa AND FORt AND FORt2r AND ALCD2x AND ACALD AND SUCCt','ETOHt','FORt2r AND SUCCt','EX_etoh(e) AND ETOHt2r AND SUCCt2r'
-    'POR4 AND FRD2 AND ACONTb AND ACONTa AND FORt AND FORt2r AND ALCD2x AND ACALD AND SUCCt','ETOHt','FORt2r AND SUCCt','FDNADOX_H AND EX_etoh(e) AND ETOHt2r AND SUCCt2r'
-    'OOR2r AND FRD2 AND ACONTb AND ACONTa AND FORt AND FORt2r AND SUCCt AND NTRIR2x','PTAr','FORt2r AND SUCCt','PTAr AND SUCCt2r AND EX_no2(e) AND NO2t2'
-    'OOR2r AND FRD2 AND ACONTb AND ACONTa AND FORt AND FORt2r AND SUCCt AND NTRIR2x','ACtr','FORt2r AND SUCCt','EX_ac(e) AND ACtr AND SUCCt2r AND EX_no2(e) AND NO2t2'
-    'PIt7 AND EX_na1(e) AND ACKr AND OAASr AND FORt AND FORt2r','PIabc','FORt2r','DM_NA1'
-    'ICDHyr AND SUCOAS AND PYK AND FDNADOX_H AND POR4',[],'ICDHyr','ICDHy'
-    'ASPt2_2 AND ASPt2r',[],'ASPt2r','ASPte'
-    'SUCCt AND SUCCt2r',[],'SUCCt',[]
-    'SUCCt AND SUCCt2_2 AND SUCCt2_3',[],'SUCCt',[]
-    'ACKr AND ACEDIPIT AND APAT AND DAPDA AND 26DAPLLAT',[],'26DAPLLAT','26DAPLLATi'
-    'MALNAt AND L_LACNa1t AND L_LACt2r',[],'L_LACt2r','L_LACt2'
-    'r0010 AND H2O2D',[],'H2O2D','NPR'
-    'r1088',[],'r1088','CITt2'
-    'FDNADOX_H AND AKGS AND OAASr AND ICDHx AND POR4',[],'ICDHx','ICDHxi'
-    'CITt2ipp AND CAt4i AND CITCAt',[],'CITCAt','CITCAti'
-    'G16BPS AND G1PPT AND PGK AND GAPD_NADP AND GAPD',[],'G16BPS','G16BPSi'
-    'PPCr AND PYK AND ACTLDCCL AND HEDCHL AND OAAKEISO',[],'PPCr','PPC'
-    'PPCr AND OAACL',[],'OAACL','OAACLi'
-    'PPCr AND PYK AND ACPACT AND TDCOATA AND MCOATA AND HACD6',[],'PPCr','PPC'
-    'OCBT AND CITRH AND CBMKr',[],'CBMKr','CBMK'
-    'LDH_L AND L_LACDr',[],'L_LACDr','L_LACD'
-    'UCO2L AND BUAMDH AND BURTADH AND H2CO3D',[],'UCO2L','UCO2Li'
-    'FDOXR AND NADH7 AND NTRIR4',[],'FDOXR','FDOXRi'
-    'PPCOAOc AND NADH6 AND ACOAR',[],'PPCOAOc','PPCOAOci'
-    'PGK AND G1PP AND G16BPS AND G1PPTi',[],'G16BPS','G16BPSi'
-    'FACOAL140 AND FA140ACPH',[],'FACOAL140','FACOAL140i'
-    'R5PAT AND PRPPS AND NADN AND NAPRT',[],'R5PAT','R5PATi'
-    'R5PAT AND ADPRDPTS AND PPM',[],'R5PAT','R5PATi'
-    'MCCCr AND HMGCOAS AND MGCOAH AND ACOAD8 AND ACACT1r',[],'MCCCr','MCCC'
-    'FRUpts AND FRUt2r',[],'FRUt2r','FRUt1r'
-    'PGMT AND G16BPS AND G1PPTi',[],'G16BPS','G16BPSi'
-    'ILEt2r AND ILEtec',[],'ILEt2r','ILEt2'
-    'VALt2r AND VALtec',[],'VALt2r','VALt2'
-    'NTMAOR AND SUCDimq AND FRD7 AND NADH6',[],'NTMAOR','NTMAORi'
-    'PIt6bi AND PIt7',[],'PIt7','PIt7ir'
-    'PIt6b AND PIt7',[],'PIt7','PIt7ir'
-    'THMt3 AND THMte',[],'THMt3','THMt3i'
-    'PROPAT4te AND PROt4r',[],'PROt4r','PROt4'
-    'GLUOR AND GALM1r AND NADH6',[],'GLUOR','GLUORi'
-    'PGK AND G1PP AND G16BPS AND G1PPT',[],'G1PP','G1PPi'
-    'FDOXR AND FDNADOX_H',[],'FDOXR','FDOXRi'
-    'FRDOr AND HYD1 AND HYD4',[],'FRDOr','FRDO'
-    'ASP4DC AND PYK AND PPCr',[],'ASP4DC','ASP4DCi'
-    'NZP_NRe AND NZP_NR',[],'NZP_NRe','NZP_NRei'
-    'NFORGLUAH AND 5MTHFGLUNFT AND FOMETR',[],'NFORGLUAH','NFORGLUAHi'
-    'FDOXR AND POR4 AND FDH2',[],'FDOXR','FDOXRi'
-    'ACGApts AND ACGAMtr2',[],'ACGAMtr2','ACGAMt2'
-    'FDNADOX_H AND KLEURFd AND OIVD1r',[],'OIVD1r','OIVD1'
-    'CITCAt AND CAt4i AND CITt13',[],'CITCAt','CITCAti'
-    '4ABZt2r AND 4ABZt',[],'4ABZt2r','4ABZt2'
-    'FUMt2r AND FUMt',[],'FUMt2r','FUMt2'
-    'TARCGLYL AND TARTD AND PYRCT',[],'TARCGLYL','TARCGLYLi'
-    'SULR AND SO3rDmq AND SUCDimq',[],'SULR','SULRi'
-    'CITt15 AND ZN2t4 AND Kt1r AND CITt2',[],'CITt15','CITt15i'
-    'FRDO AND FDNADOX_H AND GLFRDO',[],'GLFRDO','GLFRDOi'
-    'THMDt2r AND THYMDtr2',[],'THMDt2r','THMDt2'
-    'HXANt2r AND HYXNt',[],'HXANt2r','HXANt2'
-    'GSNt2r AND GSNt',[],'GSNt2r','GSNt2'
-    'GALt4 AND GALt1r',[],'GALt4','GALt4i'
-    'THSr1mq AND TSULt2 AND H2St AND SO3t AND TSULST AND GTHRD AND SUCDimq',[],'TSULt2','TSULt2i'
-    'PPCKr AND MALFADO AND ACKr AND PPDK AND PPIACPT',[],'MALFADO','MALFADOi'
-    'AKGte AND AKGt2r',[],'AKGt2r','AKGt2'
-    '5ASAp AND 5ASAt2r',[],'5ASAt2r','5ASAt2'
-    'MAL_Lte AND MALt2r',[],'MALt2r','MALt2'
-    'MAL_Lte AND GLUt2r AND MALNAt AND GLUt4r',[],'MALNAt','MALt4'
-    'AKGMAL AND MALNAt AND AKGte',[],'MALNAt','MALt4'
-    'r0792 AND 5MTHFOX AND FDNADOX_H AND MTHFD2 AND MTHFD',[],'r0792','MTHFR2rev'
-    'H2O2D AND CYTBD AND r0010',[],'H2O2D','NPR'
-    'PROD3 AND NADH6 AND HPROxr',[],'PROD3','PROD3i'
-    'GLFRDO AND GLFRDOi',[],'GLFRDO',[]
-    'DGOR AND SBTD_D2 AND GALM1r AND GNOXmq',[],'DGOR','DGORi'
-    'DGORi AND SBTD_D2 AND GALM1r AND GNOXmq',[],'GNOXmq','GNOXmqi'
-    'DGORi AND SBTD_D2 AND GALM1r AND GNOXuq',[],'GNOXuq','GNOXuqi'
-    'LPCDH AND LPCOX AND NADH6pp AND ATPS4pp',[],'LPCDH','LPCDHi'
-    'CITt2pp AND CITCAtpp AND CAt4ipp',[],'CITCAtpp','CITCAtipp'
-    'GLFRDO AND FDNADOX_H',[],'FDOXR','GLFRDOi'
-    'OOR2r AND FDNADOX_H AND AKGS',[],'OOR2r','OOR2'
-    'OAASr AND ICDHx AND ACONTa AND ACONTb AND ALCD2x AND FDH AND PTAr AND ACKr',[],'ICDHx','ICDHxi'
-    'METt2r AND METt3r',[],'METt2r','METt2'
-    'NTP9 AND NDPK4',[],'NTP9','NTP9i'
-    'MAN1PT2r',[],'MAN1PT2r','MAN1PT2'
-    'HMR_7271 AND MAN1PT2 AND MAN6PI AND PMANM',[],'PMANM','PMANMi'
-    'HMR_7271 AND MAN1PT2 AND MANISO AND PMANM',[],'PMANM','PMANMi'
-    'PGMT AND GALU AND GLBRAN AND GLDBRAN AND GLGNS1 AND GLPASE1 AND NDPK2 AND PPA AND r1393',[],'NDPK2','NDPK2i'
-    'D_GLUMANt AND MANt2r AND GLU_Dt2r',[],'GLU_Dt2r','GLU_Dt2'
-    'NACUP AND NACSMCTte AND NAt3_1',[],'NAt3_1','NAt3'
-    'GALU AND DCLMPDOH AND GDPGALP AND GDPMANNE AND GALT',[],'GALT','GALTi'
-    'HYD2 AND HYD4 AND NTRIR4 AND FDOXR',[],'FDOXR','FDOXRi'
-    'FACOAL181',[],'FACOAL181','FACOAL181i'
-    'MAN6PI AND DCLMPDOH AND GDPGALP AND GDPMANNE AND HMR_7271',[],'GDPGALP','GDPGALPi'
-    'FE2DH AND FE3Ri AND NADH6 AND SUCD1 AND FRD7',[],'FE2DH','FE2DHi'
-    'GLBRAN AND GLDBRAN AND GLGNS1 AND GLPASE1 AND GPDDA1',[],'GLDBRAN',[]
-    'CDPDPH AND CYTK1',[],'CDPDPH','CDPDPHi'
-    'UMPK AND NDP7',[],'NDP7','NDP7i'
-    'CLt4r AND r2137',[],'r2137','CLti'
-    'LDH_L2 AND LDH_L',[],'LDH_L',[]
-    'HXANtex AND HYXNtipp AND HXANt2r',[],'HXANt2r','HYXNt'
-    'SUCCt2rpp AND SUCCtex AND SUCCt',[],'SUCCt',[]
-    'POR4 AND FDHfdx AND MTHFRfdx AND GLFRDOi',[],'POR4','POR4i'
-    'SUCCt2_3r AND CITt7',[],'SUCCt2_3r','SUCCt2_3'
-    '3HPCOAHL AND 3HPCOAS AND ACOAR',[],'3HPCOAHL','3HPCOAHLi'
-    'AKGMAL AND MALt2r AND AKGte',[],'MALt2r','MALt2'
-    'AKGDa AND 3CARLPDH AND r0163c',[],'AKGDa','AKGDai'
-    'L_LACNa1t AND AKGMAL AND L_LACt',[],'L_LACt',[]
-    'r0559 AND AEPPT AND ETHAP AND PACTH',[],'r0559','r0559i'
-    'HXANt2r AND HYXNti',[],'HYXNti',[]
-    'FA141ACPH AND AGPAT141 AND DASYN141 AND G3PAT141',[],'FA141ACPH','FA141ACPHi'
-    'DALAt2r AND ALA_Dt',[],'DALAt2r','DALAt2'
-    'DALAt2r AND ALA_Dtex',[],'DALAt2r','DALAt2'
-    'LCADi AND MTHGXLDH AND LALDO3',[],'LALDO3','LALDO3i'
-    'ORNt AND PTRCORNt7 AND PTRCAT AND ABUTR',[],'PTRCAT','PTRCATi'
-    'GUAD AND PUNP3 AND PUNP7 AND r1384 AND GUAt2r',[],'GUAt2r','GUAt2'
-    'r0480 AND r0788 AND r0789',[],'r0480','r0480'
-    'G3PD8 AND G3PPHL AND ALCD19',[],'G3PD8','G3PD8i'
-    'G3PD8 AND G3PD1 AND SUCD4',[],'G3PD8','G3PD8i'
-    'L_LACt AND L_LACt2r',[],'L_LACt2r','L_LACt2'
-    'CODH_ACS AND FTHFL AND METR AND MTHFC AND MTHFD AND PKL',[],'PKL','XU5PG3PL'
-    'FTHFL AND TKT1 AND TKT2 AND RPI AND RPE AND MTHFC AND MTHFD AND PKL',[],'PKL','XU5PG3PL'
-    'FDH2 AND HYD1 AND HYDFDN2rfdx AND GALM1r AND SUCD4 AND GLUOR',[],'GLUOR','GLUORi'
-    'NTMAOR AND SUCD4 AND HYD1',[],'NTMAOR','NTMAORi'
-    'ALAt2r AND ALAt4 AND CITt2',[],'ALAt2r','ALAt2'
-    'GLUTACCOACL AND GLUTACCOADC AND ACOAD1 AND ACOAD1fi AND r1144',[],'GLUTACCOACL','GLUTACCOACLi'
-    'GLUTACCOACL AND GLUTACCOADC AND ACOAD1 AND ACOAD1fi AND MALNAt',[],'GLUTACCOACL','GLUTACCOACLi'
-    'GLUTACCOACL AND GLUTACCOADC AND NAt3_1 AND ACOAD1',[],'NAt3_1','NAt3'
-    'FXXRDO AND G3PFDXOR AND GAPD AND H2Ot AND H2St AND NADH8 AND PGK AND SO3rDdmq AND SO3t',[],'SO3t','SO3ti'
-    'FRD7 AND FRD6 AND NADH6pp','EX_succ(e)','FRD7','SUCDi'
-    'FRD3 AND FRD6 AND NADH8','EX_succ(e)','FRD3','SUCDi'
-    'FRD7 AND FRD6 AND NADH8','EX_succ(e)','FRD7','SUCDi'
-    'FXXRDO AND H2St AND SO3t AND H2Ot AND NADH8 AND SO3rDdmq',[],'FXXRDO','FXXRDOi'
-    'CLt4r AND SO4CLtex2 AND SO4t2',[],'SO4t2','SO4t2i'
-    'FXXRDO AND PIt6b AND AND NADH8 AND SO3rDdmq',[],'PIt6b','PIt6bi'
-    'NACSMCTte AND NACUP AND PIt6b AND r2136',[],'PIt6b','PIt6bi'
-    'URIt2r AND URIt',[],'URIt',[]
-    'H202D',[],'H202D','NPR'
-    'NACSMCTte AND NACUP AND r2136',[],'NACUP',[]
-    'NACSMCTte AND NACUP AND URIt2r',[],'NACUP',[]
-    % IT 03/2022
-    'METFR AND r0792',[],'r0792',[]
-    %     'FDNADOX_Hipp AND METFR AND MTHFRfdx',[],'METFR',[]
-    %     'FDNADOX_Hi AND METFR AND MTHFRfdx',[],'METFR',[]
-    'L_LACDr AND D_LACD',[],'L_LACD',[]
-    %     'ALCD19 AND FDNADOX_Hi AND FXXRDO AND GLUOX AND GLUSx AND SULRi AND r0245',[],'FDNADOX_Hi',[]
-    %     'LACOAAOR AND MDH AND LDH_L2',[],'LACOAAOR',[]
-    %     'G3PFDXORi AND GAPD AND HYDFDN2rfdx AND PGK',[],'GAPD',[]
-    'FDNADOX_H AND HYDFDN2rfdx',[],'FDNADOX_Hi',[] % or irreversible version
-    %'FMNRx AND LDH_L2 AND L_LACD4',[],'L_LACD4i',[] % L_LACD4i needs to be added to rBioNet
-    'CITt10i AND CITt4_4 AND LEUt2r AND LEUt4 AND MGt5',[],'CITt10i',[] % not an ideal solution but I cannot see another one
-    %     'BTCOADH',[],'BTCOADH','BTCOADHi'
-    %     'FTMAOR',[],'FTMAOR','FTMAORi'
-    %     'NTMAOR',[],'NTMAOR','NTMAORi'
-    'LDH_L2 AND L_LACDr AND METFR AND MTHFRfdx',[],'L_LACDr','L_LACD'
-    'LDH_D AND LDH_L2 AND LacR',[],'LDH_D','LDH_Di' % not ideal but I don't see another possibilty
-    % 'FMNRx AND LDH_L2 AND L_LACD4',[],'L_LACD4','L_LACD4i' % somehow this L_LACD4i become reversible in the pipeline
-    %     'FMNRx AND LDH_L2 AND L_LACD4',[],'LDH_L2',[] % not ideal but should fix this issue % somehow this L_LACD4i become reversible in the pipeline
-    'LACLi',[],'LACLi','LACL'
-    'ILEt3 AND ILEt2r',[],'ILEt2r','ILEt2'
-<<<<<<< HEAD
-    'GNOXuq',[],'GNOXuq','GNOXuqi'
-   % 'GNOXy',[],'GNOXy','GNOXyi'
-   'ATPS4 AND CINNMR AND FDNADOX_H AND PPPNDOR' ,[], 'CINNMR','CINNMRi'
-   'ACOAD1 AND ATPS3 AND BTCOADH AND FDNADOX_Hi',[], 'ACOAD1','ACOAD1i'
-   'AC5ASAc',[],'AC5ASAc','AC5ASAci'
-      'AC5ASAe',[],'AC5ASAe','AC5ASAei'
-    'AKGS AND FDNADOX_Hi AND OOR2r',[],'OOR2r','OOR2'
-     'D_LACt2pp AND GLUTACCOACL AND GLUTACCOADCpp AND MALLACDtpp AND MALt4pp',[],'GLUTACCOACL','GLUTACCOACLi' 
-       'ATPS3pp AND GALM1r AND GLUOR AND HYD1pp' ,[],'GLUOR','GLUORi'
-'NEOPRONT_AR_NAD',[],'NEOPRONT_AR_NAD','NEOPRONT_AR_NADi'
-'NEOPRONT_AR_NADP',[],'NEOPRONT_AR_NADP','NEOPRONT_AR_NADPi'
-'PRONT_AR_NAD',[],'PRONT_AR_NAD','PRONT_AR_NADi'
-'PRONT_AR_NADP',[],'PRONT_AR_NADP','PRONT_AR_NADPi'
-'OLSA_AR_NAD',[],'OLSA_AR_NAD','OLSA_AR_NADi'
-'OLSA_AR_NADP',[],'OLSA_AR_NADP','OLSA_AR_NADPi'
-'BZD_AR_NAD',[],'BZD_AR_NAD','BZD_AR_NADi'
-'BZD_AR_NADP',[],'BZD_AR_NADP','BZD_AR_NADPi'
-'SSZ_AR_NAD',[],'SSZ_AR_NAD','SSZ_AR_NADi'
-'SSZ_AR_NADP',[],'SSZ_AR_NADP','SSZ_AR_NADPi'
-'CINNMR',[],'CINNMR','CINNMRi'
-    'FDNADOX_Hi AND HSDx AND HSDy AND METFR AND MTHFRfdx',[],'HSDy','HSDyi2'
-  'ACOAD1fi AND BTCOADH AND FDNADOX_H AND FTMAOR AND NTMAOR' , [],'FTMAOR','FTMAORi'
-  'ACOAD1fi AND BTCOADH AND FDNADOX_H AND FTMAOR AND NTMAOR' , [],'NTMAOR','NTMAORi'
-  'COF420_NADP_OX',[],'COF420_NADP_OX','COF420_NADP_OXi'
-  'FTMAOR' , [],'FTMAOR','FTMAORi'
-  'NTMAOR' , [],'NTMAOR','NTMAORi'
-  'D4DGCD',[],'D4DGCD','D4DGCDi'
-=======
-    % IT 04/2022
-    'SUCCt2_2 AND SUCCt2_3r',[],'SUCCt2_2',[]
-    'GNOX AND GNOXmq AND GNOXy AND SUCDimq',[],'GNOXmq','GNOXmqi'
->>>>>>> b6e53b2f
-    };
-
-
-% growth-restoring gapfills: needed if the futile cycle was the model's
-% only way to produce ATP and growth rate without it is zero. Enables ATP
-% production through a more realistic pathway.
-growthGapfills={
-    'EX_succ(e) AND SUCCt'
-    'EX_fum(e) AND FUMt2'
-    'EX_succ(e) AND SUCCt2r'
-    'EX_fum(e) AND FUMt2 AND EX_succ(e) AND SUCCt2r'
-    'EX_for(e) AND FORt2r'
-    'EX_ac(e) AND ACt2r'
-    'EX_etoh(e) AND ETOHt2r'
-    'EX_pyr(e) AND PYRt2r'
-    'EX_hco3(e) AND HCO3abc AND H2CO3D'
-    % consider adding glycolysis
-    'HEX1 AND PFK AND FBA AND TPI AND GAPD AND PGK AND PGM AND ENO AND PYK'
-    'HEX1 AND PFK AND FBA AND TPI AND GAPD AND PGK AND PGM AND ENO AND PYK AND EX_etoh(e) AND ETOHt2r'
-    'EX_q8(e) AND Q8abc'
-    'EX_2dmmq8(e) AND 2DMMQ8abc'
-    'DM_q8h2[c]'
-    'DM_NA1'
-    'G3PFDXORi' % tentative-some models would not produce feasible amounts of ATP without it
-    'ASP4DCi' % tentative-some models would not produce feasible amounts of ATP without it
-    'EX_lac_L(e) AND L_LACt2r'
-    'EX_acald(e) AND ACALDt'
-    'EX_asp_L(e) AND ASPt2r'
-    'EX_arg_L(e) AND ARGt2r'
-    'EX_ser_L(e) AND SERt2r'
-    'PPA'
-    'EX_glyald[e] AND GLYALDt'
-    'ATPS4'
-    'ADK1'
-    'EX_ac(e) AND ACtr'
-    };
-
-for i = 2:size(reactionsToReplace, 1)
-    % take other models in a multi-species model into account if applies
-    if nargin>3 && ~isempty(unionRxns)
-        go = 1;
-        present=strsplit(reactionsToReplace{i,1},' AND ');
-        if ~(length(intersect(unionRxns,present))==length(present))
-            go= 0;
-        end
-        notpresent=reactionsToReplace{i,2};
-        if ~isempty(intersect(unionRxns,notpresent))
-            go= 0;
-        end
-    else
-        go = 1;
-        present=strsplit(reactionsToReplace{i,1},' AND ');
-        if ~(length(intersect(model.rxns,present))==length(present))
-            if any(contains(model.mets,'[p]'))
-                % if a periplasmatic reaction exists, use that
-                for j=1:length(present)
-                    if ~isempty(intersect(database.reactions(:,1),[present{j} 'pp']))
-                        present{j}=[present{j} 'pp'];
-                    end
-                end
-            end
-            if ~(length(intersect(model.rxns,present))==length(present))
-                go= 0;
-            end
-        end
-        if ~isempty(reactionsToReplace{i,2})
-            notpresent=strsplit(reactionsToReplace{i,2},' AND ');
-            if any(contains(model.mets,'[p]'))
-                % if a periplasmatic reaction exists, use that
-                for j=1:length(notpresent)
-                    if ~isempty(intersect(database.reactions(:,1),[notpresent{j} 'pp']))
-                    notpresent{j}=[notpresent{j} 'pp'];
-                    end
-                end
-            end
-            if length(intersect(model.rxns,notpresent))==length(notpresent)
-                go= 0;
-            end
-        end
-    end
-    if go == 1
-        clear newForm;
-        % Only make the change if biomass can still be produced
-        toRemove=strsplit(reactionsToReplace{i,3},' AND ');
-        for k=1:length(toRemove)
-            if isempty(intersect(model.rxns,toRemove{k}))
-                RxForm = database.reactions{find(ismember(database.reactions(:, 1), toRemove{k})), 3};
-                if contains(RxForm,'[e]')
-                    newName=[toRemove{k} 'pp'];
-                    % make sure we get the correct reaction
-                    newForm=strrep(RxForm,'[e]','[p]');
-                    rxnInd=find(ismember(database.reactions(:, 1), {newName}));
-                    if ~isempty(rxnInd)
-                        dbForm=database.reactions{rxnInd, 3};
-                        if checkFormulae(newForm, dbForm) && any(contains(model.mets,'[p]'))
-                            toRemove{k}=newName;
-                        end
-                    end
-                end
-            end
-        end
-        modelTest = removeRxns(model, toRemove);
-        if ~isempty(reactionsToReplace{i, 4})
-            rxns=strsplit(reactionsToReplace{i, 4},' AND ');
-            for j=1:length(rxns)
-                if isempty(intersect(model.rxns,rxns{j}))
-                    % create a new formula
-
-                    RxForm = database.reactions{find(ismember(database.reactions(:, 1), rxns{j})), 3};
-                    
-                    if contains(RxForm,'[e]') && any(contains(model.mets,'[p]'))
-                        newName=[rxns{j} 'pp'];
-                        % make sure we get the correct reaction
-                        newForm=strrep(RxForm,'[e]','[p]');
-                        rxnInd=find(ismember(database.reactions(:, 1), {newName}));
-                        if ~isempty(rxnInd)
-                            dbForm=database.reactions{rxnInd, 3};
-                            if checkFormulae(newForm, dbForm) && any(contains(model.mets,'[p]'))
-                                RxForm=dbForm;
-                            end
-                        end
-                        modelTest = addReaction(modelTest, newName, RxForm);
-                    else
-                        modelTest = addReaction(modelTest, rxns{j}, RxForm);
-                    end
-                end
-            end
-        end
-        % sometimes oxygen uptake needs to be enabled
-        modelTest=changeRxnBounds(modelTest,'EX_o2(e)',-10,'l');
-        FBA = optimizeCbModel(modelTest, 'max');
-        if FBA.f > tol
-            model = modelTest;
-            if ~isempty(reactionsToReplace{i, 3})
-                for j=1:length(toRemove)
-                    deletedRxns{delCnt, 1} = toRemove{j};
-                    delCnt = delCnt + 1;
-                end
-            end
-            if ~isempty(reactionsToReplace{i, 4})
-                if ~isempty(reactionsToReplace{i, 3}) && length(toRemove)==1
-                    addedRxns{addCnt, 1} = toRemove{1};
-                end
-                if exist('newForm','var')
-                    addedRxns{addCnt, j+1} = [rxns{j} 'pp'];
-                else
-                    addedRxns{addCnt, j+1} = rxns{j};
-                end
-                addCnt = addCnt + 1;
-            end
-        else
-            % try growth-restoring gapfills
-            gf=1;
-            modelPrevious=modelTest;
-            for k=1:size(growthGapfills,1)
-                ggrxns=strsplit(growthGapfills{k, 1},' AND ');
-                % to not add reactions that were just flagged for removal
-                ggrxns=setdiff(ggrxns,toRemove);
-                for j=1:length(ggrxns)
-                    % create a new formula
-                    RxForm = database.reactions{find(ismember(database.reactions(:, 1), ggrxns{j})), 3};
-                    if contains(RxForm,'[e]') && any(contains(model.mets,'[p]'))
-                        newName=[ggrxns{j} 'pp'];
-                        % make sure we get the correct reaction
-                        newForm=strrep(RxForm,'[e]','[p]');
-                        rxnInd=find(ismember(database.reactions(:, 1), {newName}));
-                        if ~isempty(rxnInd)
-                            dbForm=database.reactions{rxnInd, 3};
-                            if checkFormulae(newForm, dbForm) && any(contains(model.mets,'[p]'))
-                                RxForm=dbForm;
-                            end
-                        end
-                        if isempty(find(contains(model.rxns,newName)))
-                            modelTest = addReaction(modelTest, newName, RxForm);
-                        end
-                    else
-                        if isempty(find(strcmp(model.rxns,ggrxns{j})))
-                            modelTest = addReaction(modelTest, ggrxns{j}, RxForm);
-                        end
-                    end
-                end
-                FBA = optimizeCbModel(modelTest, 'max');
-                if FBA.f > tol
-                    % ensure this does not add new futile cycles
-                    modelATPBefore=changeObjective(model,'DM_atp_c_');
-                    fbaATPBefore=optimizeCbModel(modelATPBefore,'max');
-                    modelATPAfter=changeObjective(modelTest,'DM_atp_c_');
-                    fbaATPAfter=optimizeCbModel(modelATPAfter,'max');
-                    if fbaATPAfter.f-fbaATPBefore.f < 100
-                        model = modelTest;
-                        % add replaced reactions
-                        if ~isempty(reactionsToReplace{i, 3})
-                            for j=1:length(toRemove)
-                                deletedRxns{delCnt, 1} = toRemove{j};
-                                delCnt = delCnt + 1;
-                            end
-                        end
-                        if ~isempty(reactionsToReplace{i, 4})
-                            if ~isempty(reactionsToReplace{i, 3}) && length(toRemove)==1
-                                addedRxns{addCnt, 1} = toRemove{1};
-                            end
-                            if contains(RxForm,'[e]')  && exist('newForm','var')
-                                addedRxns{addCnt, j+1} = [rxns{j} 'pp'];
-                            else
-                                addedRxns{addCnt, j+1} = rxns{j};
-                            end
-                            addCnt = addCnt + 1;
-                        end
-                        % add growth-restoring gapfilled reactions
-                        for j=1:length(ggrxns)
-                            gfRxns{length(gfRxns)+1, 1} = ggrxns{j};
-                        end
-                        gf=0;
-                        break
-                    end
-                end
-                modelTest=modelPrevious;
-            end
-        end
-    end
-end
-
-%% Make the proposed changes
-model = model_old;
-
-% remove reactions to delete
-model = removeRxns(model, deletedRxns);
-
-% make sure gene rule and notes are kept while replacing
-if ~isempty(addedRxns)
-    for j = 1:size(addedRxns,1)
-        if ~isempty(addedRxns{j,1})
-            model = addReaction(model, addedRxns{j, 2}, database.reactions{find(ismember(database.reactions(:, 1), addedRxns{j, 2})), 3});
-            % if a reaction from the old version is replaced, keep the GPR
-            if ~isempty(addedRxns{j, 1}) && ~isempty(find(ismember(model_old.rxns,addedRxns{j, 1})))
-                rxnIDNew=find(ismember(model.rxns,addedRxns{j, 2}));
-                rxnIDOld=find(ismember(model_old.rxns,addedRxns{j, 1}));
-                model.grRules{rxnIDNew,1}=model_old.grRules{rxnIDOld,1};
-                if isfield(model_old,'rxnConfidenceScores')
-                    model.rxnConfidenceScores(rxnIDNew,1)=model_old.rxnConfidenceScores(rxnIDOld,1);
-                end
-            end
-            model.comments{end,1}='Added to eliminate futile cycles during DEMETER pipeline.';
-            model.rxnConfidenceScores(end,1)=1;
-        end
-        % if more than one reaction is added
-        if size(addedRxns,2)>2
-            if ~isempty(addedRxns{j,3})
-                for k=3:size(addedRxns(j,:),2)
-                    if ~isempty(addedRxns{j,k})
-                        model = addReaction(model, addedRxns{j, k}, database.reactions{find(ismember(database.reactions(:, 1), addedRxns{j, k})), 3});
-                         model.comments{end,1}='Added to eliminate futile cycles during DEMETER pipeline.';
-                         model.rxnConfidenceScores(end,1)=1;
-                    end
-                end
-            end
-        end
-    end
-end
-
-% add any gap-filled reactions
-if ~isempty(gfRxns)
-    for i=1:length(gfRxns)
-        model = addReaction(model, gfRxns{i,1}, database.reactions{find(ismember(database.reactions(:, 1), gfRxns{i,1})), 3});
-        model.comments{end,1}='Added to enable growth after eliminating futile cycles during DEMETER pipeline.';
-        model.rxnConfidenceScores(end,1)=1;
-    end
-end
-
-if size(addedRxns,2) >1
-    addedRxns=addedRxns(:,2);
-end
-
-% relax constraints-cause infeasibility problems
-relaxConstraints=model.rxns(find(model.lb>0));
-model=changeRxnBounds(model,relaxConstraints,0,'l');
-
-% change back to unlimited medium
-% list exchange reactions
-exchanges = model.rxns(strncmp('EX_', model.rxns, 3));
-% open all exchanges
-model = changeRxnBounds(model, exchanges, -1000, 'l');
-model = changeRxnBounds(model, exchanges, 1000, 'u');
-
-end
+function [model, deletedRxns, addedRxns, gfRxns] = removeFutileCycles(model, biomassReaction, database,unionRxns,constrainedModel)
+% Part of the DEMETER pipeline. Resolves reactions that are running in
+% infeasible directions and causing futile cycles that result in
+% unrealistically high ATP production. All solutions were identified
+% through manual inspection. Any new solutions identified for reaction
+% combinations not yet encountered by DEMETER may be added.
+%
+% USAGE:
+%
+%   [model, deletedRxns, addedRxns, gfRxns] = removeFutileCycles(model, biomassReaction, database,unionRxns,constrainedModel)
+%
+% INPUTS
+% model:               COBRA model structure
+% biomassReaction:     Reaction ID of the biomass objective function
+% database:            rBioNet reaction database containing min. 3 columns:
+%                      Column 1: reaction abbreviation, Column 2: reaction
+%                      name, Column 3: reaction formula.
+% unionRxns:           Union of reactions from  multiple reconstructions
+%                      (only for debugging multi-species models)
+% constrainedModels:   COBRA model constrained with defined medium (for
+%                      certain steps of DEMETER)
+%
+% OUTPUT
+% model:               COBRA model structure
+% deletedRxns:         Deleted reactions that were causing futile cycles
+% addedRxns:           Added irreversible versions of the deleted reactions
+% gfRxns:              Additional gap-filled reactions needed to enable
+%                      growth. Low confidence score.
+%
+% .. Author:
+%       - Almut Heinken, 2016-2019
+
+deletedRxns = {};
+addedRxns = {};
+gfRxns = {};
+
+tol = 1e-8;
+
+model_old = model;
+model = changeObjective(model, biomassReaction);
+
+% load complex medium
+constraints = readtable('ComplexMedium.txt', 'Delimiter', 'tab');
+constraints=table2cell(constraints);
+constraints=cellstr(string(constraints));
+
+% apply complex medium
+model = useDiet(model,constraints);
+
+if nargin > 4 && ~isempty(constrainedModel)
+    model=constrainedModel;
+end
+
+delCnt = 1;
+addCnt = 1;
+
+% Create table with information on reactions to replace to remove futile
+% cycles. This information was determined manually.
+reactionsToReplace = {'if present','if not present','removed','added'
+    'LYSt2r AND LYSt3r',[],'LYSt3r','LYSt3'
+    'FDHr',[],'FDHr','FDH'
+    'EAR40xr',[],'EAR40xr','EAR40x'
+    'PROt2r AND PROt4r',[],'PROt4r','PROt4'
+    'FOROXAtex AND FORt',[],'FORt',[]
+    'NO2t2r AND NTRIR5',[],'NO2t2r','NO2t2'
+    'NOr1mq AND NHFRBOr',[],'NHFRBOr','NHFRBO'
+    'N2OO AND NHFRBOr',[],'NHFRBOr','NHFRBO'
+    'NIR AND L_LACDr',[],'L_LACDr','L_LACD'
+    'NARK AND NTRIR5 AND L_LACDr',[],'L_LACDr','L_LACD'
+    'PIt6b AND PIt7',[],'PIt7','PIt7ir'
+    'ABUTt2r AND GLUABUTt7',[],'ABUTt2r','ABUTt2'
+    'ABUTt2r AND ABTAr',[],'ABTAr','ABTA'
+    'Kt1r AND Kt3r AND EX_chsterol(e) AND ARGDA',[],'Kt3r','Kt3 AND ASPTA AND PC AND H2CO3D AND ASPNH4L AND r1667 AND EX_orn(e)'
+    'Kt1r AND Kt3r','EX_for(e)','Kt3r','Kt3 AND EX_for(e) AND FORt2r'
+    'Kt1r AND Kt3r',[],'Kt3r','Kt3'
+    'Kt1r AND Kt2r',[],'Kt2r','Kt2'
+    'Kt1r AND Kt3r AND ACtr',[],'Kt3r AND ACtr','Kt3 AND ACt2r'
+    'CYTDt4 AND CYTDt2r',[],'CYTDt2r','CYTDt2'
+    'ASPt2_2 AND ASPt2r',[],'ASPt2_2','ASPt2_2i'
+    'ASPt2_3 AND ASPt2r',[],'ASPt2r','ASPt2'
+    'FUMt2_2 AND FUMt2r','FUMt','FUMt2r','FUMt'
+    'SUCCt2_2 AND SUCCt2r','SUCCt','SUCCt2r','SUCCt'
+    'SUCCt2_3r AND SUCCt2r',[],'SUCCt2r',[]
+    'MALFADO AND MDH',[],'MALFADO','MALFADOi'
+    'MALFADO AND GLXS',[],'MALFADO','MALFADOi'
+    'r0392 AND GLXCL',[],'r0392','ALDD8x'
+    'HACD1 AND PHPB2',[],'PHPB2','PHPB2i'
+    'PPCKr AND PPCr',[],'PPCKr','PPCK'
+    'PPCKr AND GLFRDO AND FXXRDO',[],'PPCKr','PPCK'
+    'BTCOADH AND FDNADOX_H AND ACOAD1',[],'ACOAD1','ACOAD1i'
+    'ACEDIPIT AND APAT AND DAPDA AND 26DAPLLAT',[],'26DAPLLAT','26DAPLLATi'
+    'ACKr AND ACEDIPIT AND APAT AND DAPDA',[],'DAPDA','DAPDAi'
+    'ACKr AND ACEDIPIT AND APAT AND DAPDA',[],'DAPDA','DAPDAi AND EX_asp_L(e) AND ASPt2r'
+    'MALNAt AND NAt3_1 AND MALt2r',[],'NAt3_1','NAt3'
+    'MALNAt AND NAt3_1 AND MALt2r',[],'MALt2r','MALt2'
+    'MALNAt AND MAL_Lte AND MALt2r',[],'MALt2r','MALt2'
+    'MAL_Lte AND MDH3 AND MALt2r',[],'MALt2r','MALt2'
+    'MALNAt AND NAt3_1 AND MALt2r AND URIt2r AND URIt4',[],'URIt2r','URIt2'
+    'DADNt2r AND HYXNt',[],'HYXNt','HYXNti'
+    'URIt2r AND URAt2r',[],'URAt2r','URAt2'
+    'XANt2r AND URAt2r',[],'URAt2r','URAt2'
+    'XANt2r AND CSNt6',[],'CSNt6','CSNt2'
+    'XANt2r AND DADNt2r',[],'XANt2r','XANt2'
+    'XANt2r AND XPPTr',[],'XPPTr','XPPT'
+    'XANt2r AND PUNP7',[],'XANt2r','XANt2'
+    'r1667 AND ARGt2r',[],'ARGt2r','ARGt2'
+    'PIt7 AND NAt3_1 AND GLUt4r',[],'GLUt4r','r1144'
+    'GLUt2r AND NAt3_1 AND GLUt4r',[],'GLUt4r','r1144'
+    'GLYt2r AND NAt3_1 AND GLYt4r',[],'GLYt2r','GLYt2'
+    'GLUt2r AND NAt3 AND GLUt4r',[],'GLUt4r','r1144'
+    'L_LACNa1t AND L_LACt2r',[],'L_LACt2r','L_LACt'
+    'ACOAD1 AND ACOAD1f AND SUCD4',[],'ACOAD1f','ACOAD1fi'
+    'PGK AND D_GLY3PR',[],'D_GLY3PR','D_GLY3PRi'
+    'ACCOACL AND BTNCL',[],'BTNCL','BTNCLi'
+    'r0220 AND r0318',[],'r0318','r0318i'
+    'MTHFRfdx AND FDNADOX_H',[],'FDNADOX_H',[]
+    'FDNADOX_H AND FDX_NAD_NADP_OX',[],'FDX_NAD_NADP_OX','FDX_NAD_NADP_OXi'
+    'PROPAT4te AND PROt2r',[],'PROt2r','PROt2'
+    'G3PD8 AND GLYC3Pt',[],'GLYC3Pt','GLYC3Pti'
+    'OAACL AND PPCr AND NDPK9',[],'OAACL','OAACLi'
+    'OAACL AND PPCr AND NDPK3',[],'OAACL','OAACLi'
+    'OAACL AND ASPTA AND NDPK9',[],'OAACL','OAACLi'
+    'OAACL AND ASPTA AND PPDK',[],'OAACL','OAACLi'
+    'CBMKr AND OCBT AND CITRH','ARGDA','CBMKr','CBMK'
+    'SPTc AND r0392 AND GHMT2r',[],'GHMT2r','GHMT2'
+    'OAACL AND OAASr AND NDPK9',[],'OAASr','OAAS'
+    'G16BPS AND G1PP AND G1PPT',[],'G16BPS','G16BPSi'
+    'ASPK AND ASAD AND HSDx',[],'ASPK','ASPKi'
+    'BTCOADH AND ACOAD1f AND FDNADOX_H',[],'ACOAD1f','ACOAD1fi'
+    'TARCGLYL AND TARTD AND PYK',[],'TARCGLYL','TARCGLYLi'
+    'HPROxr AND PROD3',[],'PROD3','PROD3i'
+    'RBPC AND PRKIN',[],'PRKIN','PRKINi'
+    'MGt5 AND CITt10 AND CITCAt',[],'CITt10','CITt10i'
+    'MGt5 AND CITt10 AND CITCAt',[],'CITCAt','CITCAti'
+    'CAt4i AND CITCAt AND r1088',[],'r1088','CITt2'
+    'CAt4i AND CITCAt AND r1088',[],'CITCAt','CITCAti'
+    'SUCCt AND CITt7 AND r1088',[],'r1088','CITt2'
+    'MMSAD5 AND MALCOAPYRCT AND MMSAD4',[],'MMSAD4','MMSAD4i'
+    'NTRIR5 AND FDOXR AND FDNADOX_H',[],'NTRIR5','NTRIR5i'
+    'GLFRDO AND FRDOr AND FDNADOX_H',[],'FRDOr','FRDO'
+    'GCALDL AND r0392 AND GCALDDr',[],'GCALDDr','GCALDD'
+    'ACACT1r AND SUCOAS AND OCOAT1r',[],'OCOAT1r','OCOAT1'
+    'FDNADOX_H AND BTCOADH AND MAOX2 AND GLFRDO',[],'GLFRDO','GLFRDOi'
+    'PYRCT AND SUCOAS AND PPCr',[],'PPCr','PPC'
+    '3CARLPDH AND r0163c AND r0556c',[],'r0556c','r0556ci'
+    'NACUP AND NACt2r',[],'NACUP',[]
+    'NACt AND NACt2r',[],'NACt',[]
+    'NCAMUP AND NCAMt2r',[],'NCAMUP',[]
+    'ORNt AND ORNt2r',[],'ORNt',[]
+    'FORt AND FORt2r',[],'FORt',[]
+    'ARABt AND ARABDt2',[],'ARABt',[]
+    'ASPte AND ASPt2_2',[],'ASPte',[]
+    'ASPte AND ASPt2_3',[],'ASPte',[]
+    'ASPt2 AND ASPt2_2',[],'ASPt2',[]
+    'ASPt2 AND ASPt2_3',[],'ASPt2',[]
+    'THYMDt AND THMDt2r',[],'THYMDt',[]
+    'CBMK AND CBMKr',[],'CBMKr',[]
+    'SPTc AND TRPS2r AND TRPAS2',[],'TRPS2r','TRPS2'
+    'PROD3 AND PROD3i',[],'PROD3',[]
+    'PROPAT4te AND PROt2r AND PROt2',[],'PROt2r',[]
+    'CITt10i AND CITCAt AND CITCAti',[],'CITCAt',[]
+    'GUAt2r AND GUAt',[],'GUAt2r','GUAt2'
+    'PROPAT4te AND PROt4r AND PROt4',[],'PROt4r',[]
+    'INSt2 AND INSt',[],'INSt2','INSt2i'
+    'GNOXuq AND GNOXuqi',[],'GNOXuq',[]
+    'GNOXmq AND GNOXmqi',[],'GNOXmq',[]
+    'MMSAD5 AND MSAS AND MALCOAPYRCT AND PPCr AND ACALD',[],'ACALD','ACALDi'
+    'PGK AND G1PP AND G16BPS AND G1PPT',[],'G16BPS','G16BPSi'
+    'LACLi AND PPCr AND RPE AND PKL AND FTHFL AND MTHFC',[],'MTHFC','MTHFCi'
+    'RMNt2 AND RMNt2_1',[],'RMNt2_1',[]
+    'MNLpts AND MANAD_D AND MNLt6',[],'MNLt6','MNLt6i'
+    'FDNADOX_H AND SULRi AND FXXRDO',[],'FXXRDO','FXXRDOi'
+    'FDNADOX_H AND SO3R AND FXXRDO',[],'FXXRDO','FXXRDOi'
+    'FDNADOX_H AND AKGS AND BTCOADH AND OOR2r',[],'OOR2r','OOR2'
+    'FDNADOX_H AND AKGS AND BTCOADH AND OOR2 AND POR4',[],'POR4','POR4i'
+    'FDNADOX_H AND AKGS AND OAASr AND ICDHx AND POR4i',[],'ICDHx','ICDHxi'
+    'GLXS AND GCALDL AND GCALDDr',[],'GCALDDr','GCALDD'
+    'GLYCLTDxr AND GLYCLTDx',[],'GLYCLTDxr',[]
+    'GCALDD AND GCALDDr',[],'GCALDDr',[]
+    'BGLA AND BGLAr',[],'BGLAr',[]
+    'AKGMAL AND MALNAt AND AKGt2r',[],'AKGt2r','AKGt2'
+    'AKGte AND MAL_Lte AND AKGt2r',[],'AKGt2r','AKGt2'
+    'TRPS1 AND TRPS2r AND TRPS3r',[],'TRPS2r','TRPS2'
+    'OAACL AND OAACLi',[],'OAACL',[]
+    'DHDPRy AND DHDPRyr',[],'DHDPRyr',[]
+    'EDA_R AND EDA',[],'EDA_R',[]
+    'GLYC3Pt AND GLYC3Pti',[],'GLYC3Pt',[]
+    'TDCOATA AND FA140ACPH AND ACS AND FACOAL140',[],'FACOAL140','FACOAL140i'
+    'FA180ACPHrev AND STCOATA AND FACOAL180',[],'FACOAL180','FACOAL180i'
+    'FA180ACPHrev AND STCOATA AND FACOAL180',[],'FACOAL180','FACOAL180i AND ADK1'
+    'CITt2 AND CAt4i AND CITCAt',[],'CITCAt','CITCAti'
+    'AHCYSNS_r AND AHCYSNS',[],'AHCYSNS_r',[]
+    'FDOXR AND GLFRDO AND OOR2r AND FRDOr',[],'FRDOr','FRDO'
+    'GNOX AND GNOXy AND GNOXuq AND GNOXmq',[],'GNOXmq','GNOXmqi'
+    'GNOX AND GNOXy AND GNOXuq AND GNOXmqi',[],'GNOXuq','GNOXuqi'
+    'SHSL1r AND SHSL2 AND SHSL4r',[],'SHSL4r','SHSL4'
+    'AHSERL3 AND CYSS3r AND METSOXR1r AND SHSL4r',[],'TRDRr','TRDR'
+    'ACACT1r AND ACACt2 AND ACACCTr AND OCOAT1r',[],'OCOAT1r','OCOAT1'
+    'ACONT AND ACONTa AND ACONTb',[],'ACONT',[]
+    'ALAt2r AND ALAt4r',[],'ALAt2r','ALAt2'
+    'CYTK2 AND DCMPDA AND URIDK3',[],'DCMPDA','DCMPDAi'
+    'MALNAt AND NAt3_1 AND PIt7ir',[],'NAt3_1','NAt3'
+    'PIt6b AND PIt7ir',[],'PIt6b','PIt6bi'
+    'LEUTA AND LLEUDr',[],'LLEUDr','LLEUD'
+    'ILETA AND L_ILE3MR',[],'L_ILE3MR','L_ILE3MRi'
+    'TRSARry AND TRSARr',[],'TRSARr','TRSAR'
+    'THRD AND THRAr AND PYRDC',[],'THRAr','THRAi'
+    'THRD AND GLYAT AND PYRDC',[],'GLYAT','GLYATi'
+    'SUCD1 AND SUCD4 AND SUCDimq AND NADH6',[],'SUCD1','SUCD1i'
+    'POR4 AND SUCDimq AND NADH6 AND PDHa AND FRD7 AND FDOXR AND NTRIR4',[],'POR4','POR4i'
+    'SUCDimq AND NADH6 AND HYD1 AND HYD4 AND FRD7 AND FDOXR AND NTRIR4',[],'FDOXR','FDOXRi'
+    'PPCr AND SUCOAS AND OAASr AND ICDHx AND POR4i AND ACONTa AND ACONTb AND ACACT1r AND 3BTCOAI AND OOR2r',[],'ICDHx','ICDHxi'
+    'ICDHx AND AKGS AND SUCOAS AND PYK AND POR4 AND FDNADOX_H AND PPCr AND ICL AND GLXS AND MDH',[],'ICDHx','ICDHxi'
+    'PYNP1r AND CSNt6',[],'PYNP1r','PYNP1'
+    'ASPK AND ASAD AND HSDy',[],'ASPK','ASPKi'
+    'GLUt2r AND GLUABUTt7 AND ABTAr',[],'GLUt2r','GLUt2'
+    'DURAD AND DHPM1 AND UPPN',[],'DURAD','DURADi'
+    'XU5PG3PL AND PKL',[],'PKL',[]
+    'G16BPS AND G1PPT AND PGK',[],'G16BPS','G16BPSi'
+    'G1PPT AND PGK AND GAPD_NADP AND GAPD',[],'G1PPT','G1PPTi'
+    'PPIt2e AND GUAPRT AND AACPS6 AND GALT',[],'PPIt2e','PPIte'
+    'PPIt2e AND GLGC AND NADS2 AND SADT',[],'PPIt2e','PPIte'
+    'MCOATA AND MALCOAPYRCT AND C180SNrev',[],'MCOATA','MACPMT'
+    'PPCr AND MALCOAPYRCT AND MMSAD5 AND MSAS',[],'PPCr','PPC'
+    'ACt2r AND ACtr',[],'ACtr',[]
+    'LEUt2r AND LEUtec',[],'LEUtec',[]
+    'PTRCt2r AND PTRCtex2',[],'PTRCtex2',[]
+    'TYRt2r AND TYRt',[],'TYRt',[]
+    'TSULt2 AND SO3t AND H2St AND TRDRr',[],'TRDRr','TRDR'
+    'AMPSO3OX AND SADT AND EX_h2s(e) AND CHOLSH',[],'AMPSO3OX','AMPSO3OXi'
+    'NTRIR4 AND FDNADOX_H AND FDOXR',[],'FDOXR','FDOXRi'
+    'ASPNH4L AND ASPt2r',[],'ASPNH4L','ASPNH4Li'
+    'DDGLKr AND DDGLCNt2r',[],'DDGLKr','DDGLK'
+    'ARGSSr',[],'ARGSSr','ARGSS'
+    'ARGDr',[],'ARGDr','ARGDA'
+    'SERD_Lr',[],'SERD_Lr','SERD_L'
+    'G1PP AND GLGC AND GLCP',[],'G1PP','G1PPi'
+    'CBMKr AND OCBT AND r1667','ARGDA','CBMKr','CBMK'
+    'TRPS3r AND TRPS1 AND TRPS2r',[],'TRPS3r','TRPS3'
+    'D_LACD AND L_LACD2 AND L_LACDr',[],'L_LACDr','L_LACD'
+    'PYK AND MMSAD5 AND PPCr AND MSAS AND MALCOAPYRCT',[],'PPCr','PPC'
+    'MALFADO AND PPCKr AND ME2',[],'MALFADO','MALFADOi'
+    'PIabc AND PIt7',[],'PIt7','PIt7ir'
+    'G3PFDXOR AND FDNADOX_H',[],'FDNADOX_H','FDNADOX_Hi'
+    'POR4 AND FRDOr',[],'FRDOr','FRDO'
+    'TRPAS2',[],'TRPAS2','TRPAS2i'
+    'TRPS2r',[],'TRPS2r','TRPS2'
+    % 'DPCOAt',[],'DPCOAt','DPCOAti'
+    'AMPt2r',[],'AMPt2r','AMPt2'
+    'dTMPt2r',[],'dTMPt2r','dTMPt2'
+    'NADPt',[],'NADPt','NADPti'
+    'BTCOADH AND FDOXR AND BUTCTr AND BUTKr AND ACOAD1i AND FDNADOX_H',[],'BTCOADH','BTCOADHi'
+    'TRDRr AND THSr1mq AND H2St AND SO3t AND TSULt2',[],'TRDRr','TRDR'
+    'TRDRr AND AMPSO3OX2 AND AMPSO3OX AND TSULt2',[],'TRDRr','TRDR'
+    'OIVD1r AND KLEURFd',[],'OIVD1r','OIVD1'
+    'GALt1r AND GALt2_2',[],'GALt2_2','GALt2_2i'
+    'GALt4 AND GALt2_2',[],'GALt2_2','GALt2_2i'
+    'GALt1r AND GALt4',[],'GALt4','GALt4i'
+    'ACGAt AND ACGAMtr2',[],'ACGAMtr2','ACGAMt2'
+    'NTRIR2y AND FDNADOX_H AND FDOXR',[],'FDOXR','FDOXRi'
+    'G3PFDXOR AND PGK',[],'G3PFDXOR','G3PFDXORi'
+    'GNOXuq AND GNOXmq AND DGOR AND GLUOR AND NADH6',[],'GNOXuq','GNOXuqi'
+    'GNOXuq AND GNOXmq AND DGOR AND GLUOR AND NADH6',[],'GNOXmq','GNOXmqi'
+    'GNOXmq AND DGOR AND GLUOR AND NADH6',[],'GNOXmq','GNOXmqi'
+    'DGOR AND GLUOR AND NADH6',[],'GLUOR','GLUORi'
+    'GNOXuq AND GNOXmq AND DGOR AND SBTD_D2 AND NADH6',[],'GNOXuq','GNOXuqi'
+    'GNOXuq AND GNOXmq AND DGOR AND SBTD_D2 AND NADH6',[],'GNOXmq','GNOXmqi'
+    'GNOXuqi AND GNOXmq AND DGOR AND SBTD_D2 AND NADH6',[],'GNOXmq','GNOXmqi'
+    'FACOAL160',[],'FACOAL160','FACOAL160i'
+    'FACOAL180',[],'FACOAL180','FACOAL180i'
+    'SUCD1 AND SUCCt AND SUCCt2r',[],'SUCCt',[]
+    'SUCD4 AND SUCCt AND SUCCt2r',[],'SUCCt',[]
+    'CBMKr AND CBMK',[],'CBMK',[]
+    'ETOHt2r AND ETOHt',[],'ETOHt',[]
+    'ETOHt2r AND ETOHt3',[],'ETOHt2r',[]
+    'ETOHt2r AND ETOHt3',[],'ETOHt3',[]
+    'DTTPti',[],'DTTPti',[]
+    'UCO2L AND BUAMDH AND BURTADH',[],'UCO2L','UCO2Li'
+    'SNG3POR',[],'SNG3POR','G3PD5'
+    'SNG3POR','SUCCt2r','SNG3POR','G3PD5 AND EX_succ(e) AND SUCCt'
+    'SNG3POR',[],'SNG3POR','G3PD5 AND EX_q8(e) AND Q8abc AND EX_2dmmq8(e) AND 2DMMQ8abc'
+    'SNG3POR','SUCCt2r','SNG3POR','G3PD5 AND GLYK'
+    'NADH6 AND FTMAOR AND NTMAOR',[],'FTMAOR','FTMAORi'
+    'NADH6 AND FTMAOR AND NTMAOR',[],'NTMAOR','NTMAORi'
+    'NADH6 AND TMAOR1 AND NTMAOR',[],'NTMAOR','NTMAORi'
+    'NADH6 AND TMAOR2e AND NTMAOR',[],'TMAOR2e','TMAORdmq'
+    'ACOAD2f AND SUCD1 AND PPCOAOc',[],'ACOAD2f','ACOAD2fi'
+    'ACOAD2f AND SUCD1 AND PPCOAOc',[],'PPCOAOc','PPCOAOci'
+    'ACOAD2fi AND SUCD1i AND PPCOAOc AND ACOAR',[],'PPCOAOc','PPCOAOci'
+    'ACOAD2f AND ACOAD2 AND NADH6',[],'ACOAD2f','ACOAD2fi'
+    'ACOAD7f AND C180SNrev AND NADH6',[],'ACOAD7f','ACOAD7fi'
+    'THRAr AND THRD_L AND OBTFL',[],'THRAr','THRAi'
+    'ALAPAT4te AND ALAt2r',[],'ALAt2r','ALAt2'
+    'ALAPAT4te AND ALAt4r',[],'ALAt4r','ALAt4'
+    'r2526 AND SERt2r',[],'SERt2r','r2471'
+    'HISCAT1 AND HISt2r',[],'HISt2r','HISt2'
+    'HISCAT1 AND HISt2r','ACCOAC','HISt2r','HISt2 AND DM_q8h2[c] AND EX_lac_L(e) AND L_LACt2r'
+    'r1106 AND RIBFLVt2r',[],'RIBFLVt2r','RIBFLVt2'
+    'ILEtec AND ILEt2r',[],'ILEt2r','ILEt2'
+    'VALtec AND VALt2r',[],'VALt2r','VALt2'
+    'NACUP AND NACt2r',[],'NACUP','NACt'
+    'NACUP AND NACt2r',[],'NACt2r','NACHORCTL3le'
+    'ORNt AND ORNt2r',[],'ORNt2r','ORNt2'
+    'SUCCt AND SUCCt2r',[],'SUCCt',[]
+    'NZP_NR AND NZP_NRe',[],'NZP_NRe','NZP_NRei'
+    'FUCt2_1 AND FUCtp',[],'FUCt2_1','FUCt2_1i'
+    'METATr',[],'METATr','METAT'
+    'METATr',[],'METATr','METAT AND EX_met_L(e) AND METt2r'
+    'PYDXKr',[],'PYDXKr','PYDXK'
+    'PYDXKr',[],'PYDXKr','PYDXK AND EX_pydx(e) AND PYDXabc'
+    'TMKr',[],'TMKr','TMK'
+    'TMKr',[],'TMKr','TMK AND EX_thm(e) AND THMabc'
+    'TMPKr',[],'TMPKr','TMPK'
+    'TMPKr',[],'TMPKr','TMPK AND EX_thm(e) AND THMabc'
+    'NMNATr',[],'NMNATr','NMNAT'
+    'NMNATr',[],'NMNATr','NMNAT AND EX_nmn(e) AND NMNP'
+    'DDGLKr',[],'DDGLKr','DDGLK'
+    'XYLKr',[],'XYLKr','XYLK'
+    'RBK_Dr','ARABI','RBK_Dr','RBK_D'
+    %  'METSr',[],'METSr','METS'
+    %  'METSr',[],'METSr','METS AND EX_met_L(e) AND METt2r'
+    'SUCCt2i',[],'SUCCt2i','SUCCt2'
+    'THMt3 AND THMte',[],'THMte',[]
+    'PPAt2r AND PPAtr',[],'PPAtr',[]
+    'PPAt2r AND PPAt2',[],'PPAt2',[]
+    'CBMKr AND OCBT AND CITRH',[],'CITRH','CITRHi'
+    'DHLPHEOR AND DHPHEOGAT',[],'DHLPHEOR','DHLPHEORi'
+    'MCCCr AND ACOAD8 AND ACACT1r AND HMGCOAS AND MGCOAH',[],'MCCCr','MCCC'
+    'r0392 AND ALCD19 AND GLYD',[],'r0392','ALDD8x'
+    'FDNADOX_H AND BTCOADH AND GLFRDO',[],'GLFRDO','GLFRDOi'
+    'RIBFLVt4 AND r1106',[],'RIBFLVt4','RIBFLVt4i'
+    'ASP4DC AND PPCr AND ALATA_L',[],'ASP4DC','ASP4DCi'
+    'ASP4DC AND PPCr AND PYK',[],'ASP4DC','ASP4DCi'
+    'METFR AND FDNADOX_H AND 5MTHFOX',[],'METFR','METFRi'
+    'ACOAR AND SUCD1 AND PPCOAOc',[],'PPCOAOc','PPCOAOci'
+    'HYD1 AND FRDOr AND HYD4',[],'FRDOr','FRDO'
+    'TSULt2 AND THSr1mq AND H2O2D AND SO3t AND THIORDXi',[],'TSULt2','TSULt2i'
+    'FDNADOX_H AND HACD1 AND GLFRDO',[],'GLFRDO','GLFRDOi'
+    'FDNADOX_H AND HACD1 AND OOR2r',[],'OOR2r','OOR2'
+    'FUMt2r AND FUMt',[],'FUMt',[]
+    '5ASAt2r AND 5ASAp',[],'5ASAp',[]
+    'HMR_0197 AND FACOAL140',[],'FACOAL140','FACOAL140i'
+    'SULR AND SO3rDmq AND THSr1mq AND AMPSO3OX',[],'SULR','SULRi'
+    'H2St AND TSULt2 AND TSULST AND GTHRD AND THSr1mq',[],'TSULt2','TSULt2i'
+    '15DAPt AND CADVt AND LYSt3r',[],'LYSt3r','LYSt3'
+    'MAL_Lte AND r1144 AND MALNAt AND GLUt2r',[],'GLUt2r','GLUt2'
+    'ACGApts AND ACGAMPM AND ACGAMPT AND ACGAMtr2',[],'ACGAMtr2','ACGAMt2'
+    'CHLt2r AND sink_chols AND CHOLSH AND EX_so4(e)',[],'CHLt2r','CHLt2'
+    'H2O2D AND CYTBD AND EX_h2o2(e) AND L_LACD2',[],'H2O2D','NPR'
+    'AKGt2r AND AKGte',[],'AKGte',[]
+    'PHEt2r AND PHEtec',[],'PHEt2r','PHEt2'
+    'r0389',[],'r0389','r0389i'
+    'SULR AND SULRi',[],'SULR',[]
+    'FUCt2_1 AND FUCt',[],'FUCt2_1',[]
+    'G6PDH2r AND G6PBDH AND G6PDA AND G6PI',[],'G6PDH2r','G6PDH2'
+    % 'CD2t6r AND CD2abc1',[],'CD2t6r','CD2t6'
+    'OOR2r AND POR4 AND FRD2 AND FUM AND ACONTb AND ACONTa AND SUCCt AND SUCCt2r',[],'SUCCt','FDNADOX_H'
+    'ACKr AND NNAM AND NAPRT AND NACt AND NACt2r',[],'NACt','EX_asp_L(e) AND ASPt2r'
+    'HYD4 AND POR4 AND FRD2 AND ACONTb AND ACONTa AND FORt AND FORt2r',[],'FORt2r',[]
+    'OOR2r AND ACKr AND FRD2 AND ACONTb AND ACONTa AND FORt AND FORt2r AND ALCD2x AND ACALD AND SUCCt','ETOHt','FORt2r AND SUCCt','EX_etoh(e) AND ETOHt2r AND SUCCt2r'
+    'POR4 AND FRD2 AND ACONTb AND ACONTa AND FORt AND FORt2r AND ALCD2x AND ACALD AND SUCCt','ETOHt','FORt2r AND SUCCt','FDNADOX_H AND EX_etoh(e) AND ETOHt2r AND SUCCt2r'
+    'OOR2r AND FRD2 AND ACONTb AND ACONTa AND FORt AND FORt2r AND SUCCt AND NTRIR2x','PTAr','FORt2r AND SUCCt','PTAr AND SUCCt2r AND EX_no2(e) AND NO2t2'
+    'OOR2r AND FRD2 AND ACONTb AND ACONTa AND FORt AND FORt2r AND SUCCt AND NTRIR2x','ACtr','FORt2r AND SUCCt','EX_ac(e) AND ACtr AND SUCCt2r AND EX_no2(e) AND NO2t2'
+    'PIt7 AND EX_na1(e) AND ACKr AND OAASr AND FORt AND FORt2r','PIabc','FORt2r','DM_NA1'
+    'ICDHyr AND SUCOAS AND PYK AND FDNADOX_H AND POR4',[],'ICDHyr','ICDHy'
+    'ASPt2_2 AND ASPt2r',[],'ASPt2r','ASPte'
+    'SUCCt AND SUCCt2r',[],'SUCCt',[]
+    'SUCCt AND SUCCt2_2 AND SUCCt2_3',[],'SUCCt',[]
+    'ACKr AND ACEDIPIT AND APAT AND DAPDA AND 26DAPLLAT',[],'26DAPLLAT','26DAPLLATi'
+    'MALNAt AND L_LACNa1t AND L_LACt2r',[],'L_LACt2r','L_LACt2'
+    'r0010 AND H2O2D',[],'H2O2D','NPR'
+    'r1088',[],'r1088','CITt2'
+    'FDNADOX_H AND AKGS AND OAASr AND ICDHx AND POR4',[],'ICDHx','ICDHxi'
+    'CITt2ipp AND CAt4i AND CITCAt',[],'CITCAt','CITCAti'
+    'G16BPS AND G1PPT AND PGK AND GAPD_NADP AND GAPD',[],'G16BPS','G16BPSi'
+    'PPCr AND PYK AND ACTLDCCL AND HEDCHL AND OAAKEISO',[],'PPCr','PPC'
+    'PPCr AND OAACL',[],'OAACL','OAACLi'
+    'PPCr AND PYK AND ACPACT AND TDCOATA AND MCOATA AND HACD6',[],'PPCr','PPC'
+    'OCBT AND CITRH AND CBMKr',[],'CBMKr','CBMK'
+    'LDH_L AND L_LACDr',[],'L_LACDr','L_LACD'
+    'UCO2L AND BUAMDH AND BURTADH AND H2CO3D',[],'UCO2L','UCO2Li'
+    'FDOXR AND NADH7 AND NTRIR4',[],'FDOXR','FDOXRi'
+    'PPCOAOc AND NADH6 AND ACOAR',[],'PPCOAOc','PPCOAOci'
+    'PGK AND G1PP AND G16BPS AND G1PPTi',[],'G16BPS','G16BPSi'
+    'FACOAL140 AND FA140ACPH',[],'FACOAL140','FACOAL140i'
+    'R5PAT AND PRPPS AND NADN AND NAPRT',[],'R5PAT','R5PATi'
+    'R5PAT AND ADPRDPTS AND PPM',[],'R5PAT','R5PATi'
+    'MCCCr AND HMGCOAS AND MGCOAH AND ACOAD8 AND ACACT1r',[],'MCCCr','MCCC'
+    'FRUpts AND FRUt2r',[],'FRUt2r','FRUt1r'
+    'PGMT AND G16BPS AND G1PPTi',[],'G16BPS','G16BPSi'
+    'ILEt2r AND ILEtec',[],'ILEt2r','ILEt2'
+    'VALt2r AND VALtec',[],'VALt2r','VALt2'
+    'NTMAOR AND SUCDimq AND FRD7 AND NADH6',[],'NTMAOR','NTMAORi'
+    'PIt6bi AND PIt7',[],'PIt7','PIt7ir'
+    'PIt6b AND PIt7',[],'PIt7','PIt7ir'
+    'THMt3 AND THMte',[],'THMt3','THMt3i'
+    'PROPAT4te AND PROt4r',[],'PROt4r','PROt4'
+    'GLUOR AND GALM1r AND NADH6',[],'GLUOR','GLUORi'
+    'PGK AND G1PP AND G16BPS AND G1PPT',[],'G1PP','G1PPi'
+    'FDOXR AND FDNADOX_H',[],'FDOXR','FDOXRi'
+    'FRDOr AND HYD1 AND HYD4',[],'FRDOr','FRDO'
+    'ASP4DC AND PYK AND PPCr',[],'ASP4DC','ASP4DCi'
+    'NZP_NRe AND NZP_NR',[],'NZP_NRe','NZP_NRei'
+    'NFORGLUAH AND 5MTHFGLUNFT AND FOMETR',[],'NFORGLUAH','NFORGLUAHi'
+    'FDOXR AND POR4 AND FDH2',[],'FDOXR','FDOXRi'
+    'ACGApts AND ACGAMtr2',[],'ACGAMtr2','ACGAMt2'
+    'FDNADOX_H AND KLEURFd AND OIVD1r',[],'OIVD1r','OIVD1'
+    'CITCAt AND CAt4i AND CITt13',[],'CITCAt','CITCAti'
+    '4ABZt2r AND 4ABZt',[],'4ABZt2r','4ABZt2'
+    'FUMt2r AND FUMt',[],'FUMt2r','FUMt2'
+    'TARCGLYL AND TARTD AND PYRCT',[],'TARCGLYL','TARCGLYLi'
+    'SULR AND SO3rDmq AND SUCDimq',[],'SULR','SULRi'
+    'CITt15 AND ZN2t4 AND Kt1r AND CITt2',[],'CITt15','CITt15i'
+    'FRDO AND FDNADOX_H AND GLFRDO',[],'GLFRDO','GLFRDOi'
+    'THMDt2r AND THYMDtr2',[],'THMDt2r','THMDt2'
+    'HXANt2r AND HYXNt',[],'HXANt2r','HXANt2'
+    'GSNt2r AND GSNt',[],'GSNt2r','GSNt2'
+    'GALt4 AND GALt1r',[],'GALt4','GALt4i'
+    'THSr1mq AND TSULt2 AND H2St AND SO3t AND TSULST AND GTHRD AND SUCDimq',[],'TSULt2','TSULt2i'
+    'PPCKr AND MALFADO AND ACKr AND PPDK AND PPIACPT',[],'MALFADO','MALFADOi'
+    'AKGte AND AKGt2r',[],'AKGt2r','AKGt2'
+    '5ASAp AND 5ASAt2r',[],'5ASAt2r','5ASAt2'
+    'MAL_Lte AND MALt2r',[],'MALt2r','MALt2'
+    'MAL_Lte AND GLUt2r AND MALNAt AND GLUt4r',[],'MALNAt','MALt4'
+    'AKGMAL AND MALNAt AND AKGte',[],'MALNAt','MALt4'
+    'r0792 AND 5MTHFOX AND FDNADOX_H AND MTHFD2 AND MTHFD',[],'r0792','MTHFR2rev'
+    'H2O2D AND CYTBD AND r0010',[],'H2O2D','NPR'
+    'PROD3 AND NADH6 AND HPROxr',[],'PROD3','PROD3i'
+    'GLFRDO AND GLFRDOi',[],'GLFRDO',[]
+    'DGOR AND SBTD_D2 AND GALM1r AND GNOXmq',[],'DGOR','DGORi'
+    'DGORi AND SBTD_D2 AND GALM1r AND GNOXmq',[],'GNOXmq','GNOXmqi'
+    'DGORi AND SBTD_D2 AND GALM1r AND GNOXuq',[],'GNOXuq','GNOXuqi'
+    'LPCDH AND LPCOX AND NADH6pp AND ATPS4pp',[],'LPCDH','LPCDHi'
+    'CITt2pp AND CITCAtpp AND CAt4ipp',[],'CITCAtpp','CITCAtipp'
+    'GLFRDO AND FDNADOX_H',[],'FDOXR','GLFRDOi'
+    'OOR2r AND FDNADOX_H AND AKGS',[],'OOR2r','OOR2'
+    'OAASr AND ICDHx AND ACONTa AND ACONTb AND ALCD2x AND FDH AND PTAr AND ACKr',[],'ICDHx','ICDHxi'
+    'METt2r AND METt3r',[],'METt2r','METt2'
+    'NTP9 AND NDPK4',[],'NTP9','NTP9i'
+    'MAN1PT2r',[],'MAN1PT2r','MAN1PT2'
+    'HMR_7271 AND MAN1PT2 AND MAN6PI AND PMANM',[],'PMANM','PMANMi'
+    'HMR_7271 AND MAN1PT2 AND MANISO AND PMANM',[],'PMANM','PMANMi'
+    'PGMT AND GALU AND GLBRAN AND GLDBRAN AND GLGNS1 AND GLPASE1 AND NDPK2 AND PPA AND r1393',[],'NDPK2','NDPK2i'
+    'D_GLUMANt AND MANt2r AND GLU_Dt2r',[],'GLU_Dt2r','GLU_Dt2'
+    'NACUP AND NACSMCTte AND NAt3_1',[],'NAt3_1','NAt3'
+    'GALU AND DCLMPDOH AND GDPGALP AND GDPMANNE AND GALT',[],'GALT','GALTi'
+    'HYD2 AND HYD4 AND NTRIR4 AND FDOXR',[],'FDOXR','FDOXRi'
+    'FACOAL181',[],'FACOAL181','FACOAL181i'
+    'MAN6PI AND DCLMPDOH AND GDPGALP AND GDPMANNE AND HMR_7271',[],'GDPGALP','GDPGALPi'
+    'FE2DH AND FE3Ri AND NADH6 AND SUCD1 AND FRD7',[],'FE2DH','FE2DHi'
+    'GLBRAN AND GLDBRAN AND GLGNS1 AND GLPASE1 AND GPDDA1',[],'GLDBRAN',[]
+    'CDPDPH AND CYTK1',[],'CDPDPH','CDPDPHi'
+    'UMPK AND NDP7',[],'NDP7','NDP7i'
+    'CLt4r AND r2137',[],'r2137','CLti'
+    'LDH_L2 AND LDH_L',[],'LDH_L',[]
+    'HXANtex AND HYXNtipp AND HXANt2r',[],'HXANt2r','HYXNt'
+    'SUCCt2rpp AND SUCCtex AND SUCCt',[],'SUCCt',[]
+    'POR4 AND FDHfdx AND MTHFRfdx AND GLFRDOi',[],'POR4','POR4i'
+    'SUCCt2_3r AND CITt7',[],'SUCCt2_3r','SUCCt2_3'
+    '3HPCOAHL AND 3HPCOAS AND ACOAR',[],'3HPCOAHL','3HPCOAHLi'
+    'AKGMAL AND MALt2r AND AKGte',[],'MALt2r','MALt2'
+    'AKGDa AND 3CARLPDH AND r0163c',[],'AKGDa','AKGDai'
+    'L_LACNa1t AND AKGMAL AND L_LACt',[],'L_LACt',[]
+    'r0559 AND AEPPT AND ETHAP AND PACTH',[],'r0559','r0559i'
+    'HXANt2r AND HYXNti',[],'HYXNti',[]
+    'FA141ACPH AND AGPAT141 AND DASYN141 AND G3PAT141',[],'FA141ACPH','FA141ACPHi'
+    'DALAt2r AND ALA_Dt',[],'DALAt2r','DALAt2'
+    'DALAt2r AND ALA_Dtex',[],'DALAt2r','DALAt2'
+    'LCADi AND MTHGXLDH AND LALDO3',[],'LALDO3','LALDO3i'
+    'ORNt AND PTRCORNt7 AND PTRCAT AND ABUTR',[],'PTRCAT','PTRCATi'
+    'GUAD AND PUNP3 AND PUNP7 AND r1384 AND GUAt2r',[],'GUAt2r','GUAt2'
+    'r0480 AND r0788 AND r0789',[],'r0480','r0480'
+    'G3PD8 AND G3PPHL AND ALCD19',[],'G3PD8','G3PD8i'
+    'G3PD8 AND G3PD1 AND SUCD4',[],'G3PD8','G3PD8i'
+    'L_LACt AND L_LACt2r',[],'L_LACt2r','L_LACt2'
+    'CODH_ACS AND FTHFL AND METR AND MTHFC AND MTHFD AND PKL',[],'PKL','XU5PG3PL'
+    'FTHFL AND TKT1 AND TKT2 AND RPI AND RPE AND MTHFC AND MTHFD AND PKL',[],'PKL','XU5PG3PL'
+    'FDH2 AND HYD1 AND HYDFDN2rfdx AND GALM1r AND SUCD4 AND GLUOR',[],'GLUOR','GLUORi'
+    'NTMAOR AND SUCD4 AND HYD1',[],'NTMAOR','NTMAORi'
+    'ALAt2r AND ALAt4 AND CITt2',[],'ALAt2r','ALAt2'
+    'GLUTACCOACL AND GLUTACCOADC AND ACOAD1 AND ACOAD1fi AND r1144',[],'GLUTACCOACL','GLUTACCOACLi'
+    'GLUTACCOACL AND GLUTACCOADC AND ACOAD1 AND ACOAD1fi AND MALNAt',[],'GLUTACCOACL','GLUTACCOACLi'
+    'GLUTACCOACL AND GLUTACCOADC AND NAt3_1 AND ACOAD1',[],'NAt3_1','NAt3'
+    'FXXRDO AND G3PFDXOR AND GAPD AND H2Ot AND H2St AND NADH8 AND PGK AND SO3rDdmq AND SO3t',[],'SO3t','SO3ti'
+    'FRD7 AND FRD6 AND NADH6pp','EX_succ(e)','FRD7','SUCDi'
+    'FRD3 AND FRD6 AND NADH8','EX_succ(e)','FRD3','SUCDi'
+    'FRD7 AND FRD6 AND NADH8','EX_succ(e)','FRD7','SUCDi'
+    'FXXRDO AND H2St AND SO3t AND H2Ot AND NADH8 AND SO3rDdmq',[],'FXXRDO','FXXRDOi'
+    'CLt4r AND SO4CLtex2 AND SO4t2',[],'SO4t2','SO4t2i'
+    'FXXRDO AND PIt6b AND AND NADH8 AND SO3rDdmq',[],'PIt6b','PIt6bi'
+    'NACSMCTte AND NACUP AND PIt6b AND r2136',[],'PIt6b','PIt6bi'
+    'URIt2r AND URIt',[],'URIt',[]
+    'H202D',[],'H202D','NPR'
+    'NACSMCTte AND NACUP AND r2136',[],'NACUP',[]
+    'NACSMCTte AND NACUP AND URIt2r',[],'NACUP',[]
+    % IT 03/2022
+    'METFR AND r0792',[],'r0792',[]
+    %     'FDNADOX_Hipp AND METFR AND MTHFRfdx',[],'METFR',[]
+    %     'FDNADOX_Hi AND METFR AND MTHFRfdx',[],'METFR',[]
+    'L_LACDr AND D_LACD',[],'L_LACD',[]
+    %     'ALCD19 AND FDNADOX_Hi AND FXXRDO AND GLUOX AND GLUSx AND SULRi AND r0245',[],'FDNADOX_Hi',[]
+    %     'LACOAAOR AND MDH AND LDH_L2',[],'LACOAAOR',[]
+    %     'G3PFDXORi AND GAPD AND HYDFDN2rfdx AND PGK',[],'GAPD',[]
+    'FDNADOX_H AND HYDFDN2rfdx',[],'FDNADOX_Hi',[] % or irreversible version
+    %'FMNRx AND LDH_L2 AND L_LACD4',[],'L_LACD4i',[] % L_LACD4i needs to be added to rBioNet
+    'CITt10i AND CITt4_4 AND LEUt2r AND LEUt4 AND MGt5',[],'CITt10i',[] % not an ideal solution but I cannot see another one
+    %     'BTCOADH',[],'BTCOADH','BTCOADHi'
+    %     'FTMAOR',[],'FTMAOR','FTMAORi'
+    %     'NTMAOR',[],'NTMAOR','NTMAORi'
+    'LDH_L2 AND L_LACDr AND METFR AND MTHFRfdx',[],'L_LACDr','L_LACD'
+    'LDH_D AND LDH_L2 AND LacR',[],'LDH_D','LDH_Di' % not ideal but I don't see another possibilty
+    % 'FMNRx AND LDH_L2 AND L_LACD4',[],'L_LACD4','L_LACD4i' % somehow this L_LACD4i become reversible in the pipeline
+    %     'FMNRx AND LDH_L2 AND L_LACD4',[],'LDH_L2',[] % not ideal but should fix this issue % somehow this L_LACD4i become reversible in the pipeline
+    'LACLi',[],'LACLi','LACL'
+    'ILEt3 AND ILEt2r',[],'ILEt2r','ILEt2'
+    'GNOXuq',[],'GNOXuq','GNOXuqi'
+   % 'GNOXy',[],'GNOXy','GNOXyi'
+   'ATPS4 AND CINNMR AND FDNADOX_H AND PPPNDOR' ,[], 'CINNMR','CINNMRi'
+   'ACOAD1 AND ATPS3 AND BTCOADH AND FDNADOX_Hi',[], 'ACOAD1','ACOAD1i'
+   'AC5ASAc',[],'AC5ASAc','AC5ASAci'
+      'AC5ASAe',[],'AC5ASAe','AC5ASAei'
+    'AKGS AND FDNADOX_Hi AND OOR2r',[],'OOR2r','OOR2'
+     'D_LACt2pp AND GLUTACCOACL AND GLUTACCOADCpp AND MALLACDtpp AND MALt4pp',[],'GLUTACCOACL','GLUTACCOACLi' 
+       'ATPS3pp AND GALM1r AND GLUOR AND HYD1pp' ,[],'GLUOR','GLUORi'
+'NEOPRONT_AR_NAD',[],'NEOPRONT_AR_NAD','NEOPRONT_AR_NADi'
+'NEOPRONT_AR_NADP',[],'NEOPRONT_AR_NADP','NEOPRONT_AR_NADPi'
+'PRONT_AR_NAD',[],'PRONT_AR_NAD','PRONT_AR_NADi'
+'PRONT_AR_NADP',[],'PRONT_AR_NADP','PRONT_AR_NADPi'
+'OLSA_AR_NAD',[],'OLSA_AR_NAD','OLSA_AR_NADi'
+'OLSA_AR_NADP',[],'OLSA_AR_NADP','OLSA_AR_NADPi'
+'BZD_AR_NAD',[],'BZD_AR_NAD','BZD_AR_NADi'
+'BZD_AR_NADP',[],'BZD_AR_NADP','BZD_AR_NADPi'
+'SSZ_AR_NAD',[],'SSZ_AR_NAD','SSZ_AR_NADi'
+'SSZ_AR_NADP',[],'SSZ_AR_NADP','SSZ_AR_NADPi'
+'CINNMR',[],'CINNMR','CINNMRi'
+    'FDNADOX_Hi AND HSDx AND HSDy AND METFR AND MTHFRfdx',[],'HSDy','HSDyi2'
+  'ACOAD1fi AND BTCOADH AND FDNADOX_H AND FTMAOR AND NTMAOR' , [],'FTMAOR','FTMAORi'
+  'ACOAD1fi AND BTCOADH AND FDNADOX_H AND FTMAOR AND NTMAOR' , [],'NTMAOR','NTMAORi'
+  'COF420_NADP_OX',[],'COF420_NADP_OX','COF420_NADP_OXi'
+  'FTMAOR' , [],'FTMAOR','FTMAORi'
+  'NTMAOR' , [],'NTMAOR','NTMAORi'
+  'D4DGCD',[],'D4DGCD','D4DGCDi'
+    };
+
+
+% growth-restoring gapfills: needed if the futile cycle was the model's
+% only way to produce ATP and growth rate without it is zero. Enables ATP
+% production through a more realistic pathway.
+growthGapfills={
+    'EX_succ(e) AND SUCCt'
+    'EX_fum(e) AND FUMt2'
+    'EX_succ(e) AND SUCCt2r'
+    'EX_fum(e) AND FUMt2 AND EX_succ(e) AND SUCCt2r'
+    'EX_for(e) AND FORt2r'
+    'EX_ac(e) AND ACt2r'
+    'EX_etoh(e) AND ETOHt2r'
+    'EX_pyr(e) AND PYRt2r'
+    'EX_hco3(e) AND HCO3abc AND H2CO3D'
+    % consider adding glycolysis
+    'HEX1 AND PFK AND FBA AND TPI AND GAPD AND PGK AND PGM AND ENO AND PYK'
+    'HEX1 AND PFK AND FBA AND TPI AND GAPD AND PGK AND PGM AND ENO AND PYK AND EX_etoh(e) AND ETOHt2r'
+    'EX_q8(e) AND Q8abc'
+    'EX_2dmmq8(e) AND 2DMMQ8abc'
+    'DM_q8h2[c]'
+    'DM_NA1'
+    'G3PFDXORi' % tentative-some models would not produce feasible amounts of ATP without it
+    'ASP4DCi' % tentative-some models would not produce feasible amounts of ATP without it
+    'EX_lac_L(e) AND L_LACt2r'
+    'EX_acald(e) AND ACALDt'
+    'EX_asp_L(e) AND ASPt2r'
+    'EX_arg_L(e) AND ARGt2r'
+    'EX_ser_L(e) AND SERt2r'
+    'PPA'
+    'EX_glyald[e] AND GLYALDt'
+    'ATPS4'
+    'ADK1'
+    'EX_ac(e) AND ACtr'
+    };
+
+for i = 2:size(reactionsToReplace, 1)
+    % take other models in a multi-species model into account if applies
+    if nargin>3 && ~isempty(unionRxns)
+        go = 1;
+        present=strsplit(reactionsToReplace{i,1},' AND ');
+        if ~(length(intersect(unionRxns,present))==length(present))
+            go= 0;
+        end
+        notpresent=reactionsToReplace{i,2};
+        if ~isempty(intersect(unionRxns,notpresent))
+            go= 0;
+        end
+    else
+        go = 1;
+        present=strsplit(reactionsToReplace{i,1},' AND ');
+        if ~(length(intersect(model.rxns,present))==length(present))
+            if any(contains(model.mets,'[p]'))
+                % if a periplasmatic reaction exists, use that
+                for j=1:length(present)
+                    if ~isempty(intersect(database.reactions(:,1),[present{j} 'pp']))
+                        present{j}=[present{j} 'pp'];
+                    end
+                end
+            end
+            if ~(length(intersect(model.rxns,present))==length(present))
+                go= 0;
+            end
+        end
+        if ~isempty(reactionsToReplace{i,2})
+            notpresent=strsplit(reactionsToReplace{i,2},' AND ');
+            if any(contains(model.mets,'[p]'))
+                % if a periplasmatic reaction exists, use that
+                for j=1:length(notpresent)
+                    if ~isempty(intersect(database.reactions(:,1),[notpresent{j} 'pp']))
+                    notpresent{j}=[notpresent{j} 'pp'];
+                    end
+                end
+            end
+            if length(intersect(model.rxns,notpresent))==length(notpresent)
+                go= 0;
+            end
+        end
+    end
+    if go == 1
+        clear newForm;
+        % Only make the change if biomass can still be produced
+        toRemove=strsplit(reactionsToReplace{i,3},' AND ');
+        for k=1:length(toRemove)
+            if isempty(intersect(model.rxns,toRemove{k}))
+                RxForm = database.reactions{find(ismember(database.reactions(:, 1), toRemove{k})), 3};
+                if contains(RxForm,'[e]')
+                    newName=[toRemove{k} 'pp'];
+                    % make sure we get the correct reaction
+                    newForm=strrep(RxForm,'[e]','[p]');
+                    rxnInd=find(ismember(database.reactions(:, 1), {newName}));
+                    if ~isempty(rxnInd)
+                        dbForm=database.reactions{rxnInd, 3};
+                        if checkFormulae(newForm, dbForm) && any(contains(model.mets,'[p]'))
+                            toRemove{k}=newName;
+                        end
+                    end
+                end
+            end
+        end
+        modelTest = removeRxns(model, toRemove);
+        if ~isempty(reactionsToReplace{i, 4})
+            rxns=strsplit(reactionsToReplace{i, 4},' AND ');
+            for j=1:length(rxns)
+                if isempty(intersect(model.rxns,rxns{j}))
+                    % create a new formula
+
+                    RxForm = database.reactions{find(ismember(database.reactions(:, 1), rxns{j})), 3};
+                    
+                    if contains(RxForm,'[e]') && any(contains(model.mets,'[p]'))
+                        newName=[rxns{j} 'pp'];
+                        % make sure we get the correct reaction
+                        newForm=strrep(RxForm,'[e]','[p]');
+                        rxnInd=find(ismember(database.reactions(:, 1), {newName}));
+                        if ~isempty(rxnInd)
+                            dbForm=database.reactions{rxnInd, 3};
+                            if checkFormulae(newForm, dbForm) && any(contains(model.mets,'[p]'))
+                                RxForm=dbForm;
+                            end
+                        end
+                        modelTest = addReaction(modelTest, newName, RxForm);
+                    else
+                        modelTest = addReaction(modelTest, rxns{j}, RxForm);
+                    end
+                end
+            end
+        end
+        % sometimes oxygen uptake needs to be enabled
+        modelTest=changeRxnBounds(modelTest,'EX_o2(e)',-10,'l');
+        FBA = optimizeCbModel(modelTest, 'max');
+        if FBA.f > tol
+            model = modelTest;
+            if ~isempty(reactionsToReplace{i, 3})
+                for j=1:length(toRemove)
+                    deletedRxns{delCnt, 1} = toRemove{j};
+                    delCnt = delCnt + 1;
+                end
+            end
+            if ~isempty(reactionsToReplace{i, 4})
+                if ~isempty(reactionsToReplace{i, 3}) && length(toRemove)==1
+                    addedRxns{addCnt, 1} = toRemove{1};
+                end
+                if exist('newForm','var')
+                    addedRxns{addCnt, j+1} = [rxns{j} 'pp'];
+                else
+                    addedRxns{addCnt, j+1} = rxns{j};
+                end
+                addCnt = addCnt + 1;
+            end
+        else
+            % try growth-restoring gapfills
+            gf=1;
+            modelPrevious=modelTest;
+            for k=1:size(growthGapfills,1)
+                ggrxns=strsplit(growthGapfills{k, 1},' AND ');
+                % to not add reactions that were just flagged for removal
+                ggrxns=setdiff(ggrxns,toRemove);
+                for j=1:length(ggrxns)
+                    % create a new formula
+                    RxForm = database.reactions{find(ismember(database.reactions(:, 1), ggrxns{j})), 3};
+                    if contains(RxForm,'[e]') && any(contains(model.mets,'[p]'))
+                        newName=[ggrxns{j} 'pp'];
+                        % make sure we get the correct reaction
+                        newForm=strrep(RxForm,'[e]','[p]');
+                        rxnInd=find(ismember(database.reactions(:, 1), {newName}));
+                        if ~isempty(rxnInd)
+                            dbForm=database.reactions{rxnInd, 3};
+                            if checkFormulae(newForm, dbForm) && any(contains(model.mets,'[p]'))
+                                RxForm=dbForm;
+                            end
+                        end
+                        if isempty(find(contains(model.rxns,newName)))
+                            modelTest = addReaction(modelTest, newName, RxForm);
+                        end
+                    else
+                        if isempty(find(strcmp(model.rxns,ggrxns{j})))
+                            modelTest = addReaction(modelTest, ggrxns{j}, RxForm);
+                        end
+                    end
+                end
+                FBA = optimizeCbModel(modelTest, 'max');
+                if FBA.f > tol
+                    % ensure this does not add new futile cycles
+                    modelATPBefore=changeObjective(model,'DM_atp_c_');
+                    fbaATPBefore=optimizeCbModel(modelATPBefore,'max');
+                    modelATPAfter=changeObjective(modelTest,'DM_atp_c_');
+                    fbaATPAfter=optimizeCbModel(modelATPAfter,'max');
+                    if fbaATPAfter.f-fbaATPBefore.f < 100
+                        model = modelTest;
+                        % add replaced reactions
+                        if ~isempty(reactionsToReplace{i, 3})
+                            for j=1:length(toRemove)
+                                deletedRxns{delCnt, 1} = toRemove{j};
+                                delCnt = delCnt + 1;
+                            end
+                        end
+                        if ~isempty(reactionsToReplace{i, 4})
+                            if ~isempty(reactionsToReplace{i, 3}) && length(toRemove)==1
+                                addedRxns{addCnt, 1} = toRemove{1};
+                            end
+                            if contains(RxForm,'[e]')  && exist('newForm','var')
+                                addedRxns{addCnt, j+1} = [rxns{j} 'pp'];
+                            else
+                                addedRxns{addCnt, j+1} = rxns{j};
+                            end
+                            addCnt = addCnt + 1;
+                        end
+                        % add growth-restoring gapfilled reactions
+                        for j=1:length(ggrxns)
+                            gfRxns{length(gfRxns)+1, 1} = ggrxns{j};
+                        end
+                        gf=0;
+                        break
+                    end
+                end
+                modelTest=modelPrevious;
+            end
+        end
+    end
+end
+
+%% Make the proposed changes
+model = model_old;
+
+% remove reactions to delete
+model = removeRxns(model, deletedRxns);
+
+% make sure gene rule and notes are kept while replacing
+if ~isempty(addedRxns)
+    for j = 1:size(addedRxns,1)
+        if ~isempty(addedRxns{j,1})
+            model = addReaction(model, addedRxns{j, 2}, database.reactions{find(ismember(database.reactions(:, 1), addedRxns{j, 2})), 3});
+            % if a reaction from the old version is replaced, keep the GPR
+            if ~isempty(addedRxns{j, 1}) && ~isempty(find(ismember(model_old.rxns,addedRxns{j, 1})))
+                rxnIDNew=find(ismember(model.rxns,addedRxns{j, 2}));
+                rxnIDOld=find(ismember(model_old.rxns,addedRxns{j, 1}));
+                model.grRules{rxnIDNew,1}=model_old.grRules{rxnIDOld,1};
+                if isfield(model_old,'rxnConfidenceScores')
+                    model.rxnConfidenceScores(rxnIDNew,1)=model_old.rxnConfidenceScores(rxnIDOld,1);
+                end
+            end
+            model.comments{end,1}='Added to eliminate futile cycles during DEMETER pipeline.';
+            model.rxnConfidenceScores(end,1)=1;
+        end
+        % if more than one reaction is added
+        if size(addedRxns,2)>2
+            if ~isempty(addedRxns{j,3})
+                for k=3:size(addedRxns(j,:),2)
+                    if ~isempty(addedRxns{j,k})
+                        model = addReaction(model, addedRxns{j, k}, database.reactions{find(ismember(database.reactions(:, 1), addedRxns{j, k})), 3});
+                         model.comments{end,1}='Added to eliminate futile cycles during DEMETER pipeline.';
+                         model.rxnConfidenceScores(end,1)=1;
+                    end
+                end
+            end
+        end
+    end
+end
+
+% add any gap-filled reactions
+if ~isempty(gfRxns)
+    for i=1:length(gfRxns)
+        model = addReaction(model, gfRxns{i,1}, database.reactions{find(ismember(database.reactions(:, 1), gfRxns{i,1})), 3});
+        model.comments{end,1}='Added to enable growth after eliminating futile cycles during DEMETER pipeline.';
+        model.rxnConfidenceScores(end,1)=1;
+    end
+end
+
+if size(addedRxns,2) >1
+    addedRxns=addedRxns(:,2);
+end
+
+% relax constraints-cause infeasibility problems
+relaxConstraints=model.rxns(find(model.lb>0));
+model=changeRxnBounds(model,relaxConstraints,0,'l');
+
+% change back to unlimited medium
+% list exchange reactions
+exchanges = model.rxns(strncmp('EX_', model.rxns, 3));
+% open all exchanges
+model = changeRxnBounds(model, exchanges, -1000, 'l');
+model = changeRxnBounds(model, exchanges, 1000, 'u');
+
+end
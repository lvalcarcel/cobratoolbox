--- conflicted
+++ resolved
@@ -504,39 +504,6 @@
 
     case {'lindo_new', 'lindo_old'}
         error('The lindo interfaces are legacy interfaces and will be no longer maintained.');
-<<<<<<< HEAD
-=======
-        %% LINDO
-        % if (strcmp(solver, 'lindo_new'))
-        %     % use new API (>= 2.0)
-        %     [f, x, y, w, s, origStat] = solveCobraLPLindo(A, b, c, csense, lb, ub, osense, cobraParams.primalOnlyFlag, false);
-        %     % note that status handling may change (see Lindo.h)
-        %     if (origStat == 1 || origStat == 2)
-        %         stat = 1;  % optimal solution found
-        %     elseif(origStat == 4)
-        %         stat = 2;  % unbounded
-        %     elseif(origStat == 3 || origStat == 6)
-        %         stat = 0;  % infeasible
-        %     else
-        %         stat = -1;  % Solution not optimal or solver problem
-        %     end
-        % else
-        %     % use old API
-        %     [f, x, y, w, s, origStat] = solveCobraLPLindo(A, b, c, csense, lb, ub, osense, cobraParams.primalOnlyFlag, true);
-        %     % Note that status handling may change (see Lindo.h)
-        %     if (origStat == 2 || origStat == 3)
-        %         stat = 1;  % optimal solution found
-        %     elseif(origStat == 5)
-        %         stat = 2;  % unbounded
-        %     elseif(origStat == 4 || origStat == 6)
-        %         stat = 0;  % infeasible
-        %     else
-        %         stat = -1;  % solution not optimal or solver problem
-        %     end
-        % end
-        %[f,x,y,s,w,stat] = LMSolveLPNew(A,b,c,csense,lb,ub,osense,0);
-
->>>>>>> 8c5d9626
     case 'lp_solve'
         % lp_solve
         if (isempty(csense))

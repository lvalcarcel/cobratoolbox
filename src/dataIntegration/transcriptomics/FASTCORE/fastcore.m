function [tissueModel,coreRxnBool,coreMetBool,coreCtrsBool] = fastcore(model, coreRxnInd, epsilon, printLevel)
% Use the FASTCORE algorithm ('Vlassis et al, 2014') to extract a context
% specific model. FASTCORE algorithm defines one set of core
% reactions that is guaranteed to be active in the extracted model and find
% the minimum of reactions possible to support the core.
%
% USAGE:
%
%    tissueModel = fastcore(model, coreRxnInd)
%
% INPUTS:
%    model:             (the following fields are required - others can be supplied)
%                         * S  - `m x 1` Stoichiometric matrix
%                         * lb - `n x 1` Lower bounds
%                         * ub - `n x 1` Upper bounds
%                         * rxns   - `n x 1` cell array of reaction abbreviations
%
%   coreRxnInd:                indices of reactions in cobra model that are part of the
%                        core set of reactions (called 'C' in 'Vlassis et al,
%                        2014')
%
% OPTIONAL INPUTS:
%   epsilon:             smallest flux value that is considered nonzero
%                        (default getCobraSolverParams('LP', 'feasTol')*100)
%   printLevel:          0 = silent, 1 = summary, 2 = debug (default - 0)
%
% OUTPUT:
%
%   tissueModel:         extracted model
%
%   coreRxnBool:         n x 1 boolean vector indicating core reactions
% 
% 'Vlassis, Pacheco, Sauter (2014). Fast reconstruction of compact
% context-specific metbolic network models. PLoS Comput. Biol. 10,
% e1003424.'
%
% .. Authors:
%       - Nikos Vlassis, Maria Pires Pacheco, Thomas Sauter, 2013 LCSB / LSRU, University of Luxembourg
%       - Ronan Fleming, commenting of code and inputs/outputs
%       - Anne Richelle, code adaptation to fit with createTissueSpecificModel

if nargin < 4 || ~exist('printLevel','var')
    printLevel = 0;
end
if nargin < 3 || isempty(epsilon)
    epsilon=getCobraSolverParams('LP', 'feasTol')*100;
end

if printLevel > 1
    tic
end

model_orig = model;

[nMets,nRxns] = size(model.S);

LPproblem = buildLPproblemFromModel(model);

%reactions irreversible in the reverse direction
Ir = model.lb < 0 & model.ub<=0;

%flip direction of reactions irreversible in the reverse direction
LPproblem.A(:,Ir) = -LPproblem.A(:,Ir);
tmp = LPproblem.ub(Ir);
LPproblem.ub(Ir) = -LPproblem.lb(Ir);
LPproblem.lb(Ir) = -tmp;

%Find irreversible reactions
irrevRxns = find(model.lb>=0);
    
A = [];
flipped = false;
singleton = false;

% Find irreversible core reactions
J = intersect(coreRxnInd, irrevRxns);

if printLevel > 0
    fprintf('|J|=%d  ', length(J));
end

%Find all the reactions that are not in the core
nbRxns = 1:nRxns;
% Non Core reactions (penalized)
P = setdiff(nbRxns, coreRxnInd);

% Find the minimum of set reactions from P that need to be included to
% support the irreversible core set of reactions
[Supp, basis] = findSparseMode(J, P, singleton, model, LPproblem, epsilon);

if ~isempty(setdiff(J, Supp))
    error ('fastcore.m Error: Inconsistent irreversible core reactions.\n');
end

A = Supp;
if printLevel > 0
    fprintf('|A|=%d\n', length(A));
end

% J is the set of irreversible reactions
J = setdiff(coreRxnInd, A);
if printLevel > 0
    fprintf('|J|=%d  ', length(J));
end

% Main loop that reduce at each iteration the number of reactions from P that need to be included to
% support the complete core set of reactions
while ~isempty(J)
    
    P = setdiff(P, A);
    
    %reuse the basis from the previous solve if it exists
    [Supp, basis] = findSparseMode(J, P, singleton, model, LPproblem, epsilon, basis);
    
    A = union(A, Supp);
    if printLevel > 0
        fprintf('|A|=%d\n', length(A));
    end
    
    if ~isempty( intersect(J, A))
        J = setdiff(J, A);
        if printLevel > 0
            fprintf('|J|=%d  ', length(J));
        end
        flipped = false;
    else
        if singleton
            JiRev = setdiff(J(1),irrevRxns);
        else
            JiRev = setdiff(J,irrevRxns);
        end
        if flipped || isempty(JiRev)
            if singleton
                error('\n fastcore.m Error: Global network is not consistent.\n');
            else
                flipped = false;
                singleton = true;
            end
        else
            LPproblem.A(:,JiRev) = -LPproblem.A(:,JiRev);
            tmp = LPproblem.ub(JiRev);
            LPproblem.ub(JiRev) = -LPproblem.lb(JiRev);
            LPproblem.lb(JiRev) = -tmp;
            flipped = true;
            
            if printLevel > 0
                fprintf('(flip)  ');
            end
        end
    end
end
if printLevel > 0
    fprintf('|A|=%d\n', length(A)); % A : indices of reactions in the new model
end

if printLevel > 1
    toc
end

coreRxnBool=false(size(model.S,2),1);
coreRxnBool(A)=1;

rxnRemoveList = setdiff(model.rxns,model.rxns(A));

<<<<<<< HEAD
%save('debug_prior_to_fastcore_cleanup')

% Remove dummy reactions
R2 = contains(model_orig.rxns,'dummy');
% remove dummy metabolites
M2 = contains(model_orig.mets,'dummy');
if any(R2) || any(M2)
    model_orig.mets = model_orig.mets(~M2);
    model_orig.S = model_orig.S(~M2,~R2);
    model_orig.b = model_orig.b(~M2);
    model_orig.rxns = model_orig.rxns(~R2);
    model_orig.rxnNames = model_orig.rxnNames(~R2);
    model_orig.lb = model_orig.lb(~R2);
    model_orig.ub = model_orig.ub(~R2);
    model_orig.c = model_orig.c(~R2);
    
    if isfield(model_orig, 'csense')
        model_orig.csense = model_orig.csense(~M2);
    end
    if isfield(model_orig, 'ctrs')
        model_orig.C = model_orig.C(:,~R2);
    end
    if isfield(model_orig, 'rxnGeneMat')
        model_orig.rxnGeneMat = model_orig.rxnGeneMat(~R2,:);
    end
    if isfield(model_orig, 'rules')
        model_orig.rules = model_orig.rules(~R2);
    end
    
    rxnRemoveList = rxnRemoveList(~contains(rxnRemoveList,'dummy'));
end
        
if 0
    tissueModel = removeRxns(model_orig, rxnRemoveList);
else
    %removes any infeasible coupling constraints also
    [tissueModel, metRemoveList, ctrsRemoveList] = removeRxns(model_orig, rxnRemoveList,'metRemoveMethod','exclusive','ctrsRemoveMethod','infeasible');
=======
dummyMetBool = contains(model.mets,'dummy_Met_');
dummyRxnBool = contains(model.rxns,'dummy_Rxn_');
if any(dummyMetBool) || any(dummyRxnBool)
    model = destroyDummyModel(model,dummyMetBool,dummyRxnBool);
    rxnRemoveList = rxnRemoveList(~dummyRxnBool);
>>>>>>> 48b76f36
end
        
%removes any infeasible coupling constraints also
[tissueModel, metRemoveList, ctrsRemoveList] = removeRxns(model_orig, rxnRemoveList,'metRemoveMethod','exclusive','ctrsRemoveMethod','infeasible');

coreMetBool=~ismember(model_orig.mets,metRemoveList);
if isfield(model,'ctrs')
    coreCtrsBool = ~ismember(model_orig.ctrs,ctrsRemoveList);
else
    coreCtrsBool = ctrsRemoveList;
end

%coreGeneBool
tissueModel = removeUnusedGenes(tissueModel);<|MERGE_RESOLUTION|>--- conflicted
+++ resolved
@@ -162,51 +162,11 @@
 
 rxnRemoveList = setdiff(model.rxns,model.rxns(A));
 
-<<<<<<< HEAD
-%save('debug_prior_to_fastcore_cleanup')
-
-% Remove dummy reactions
-R2 = contains(model_orig.rxns,'dummy');
-% remove dummy metabolites
-M2 = contains(model_orig.mets,'dummy');
-if any(R2) || any(M2)
-    model_orig.mets = model_orig.mets(~M2);
-    model_orig.S = model_orig.S(~M2,~R2);
-    model_orig.b = model_orig.b(~M2);
-    model_orig.rxns = model_orig.rxns(~R2);
-    model_orig.rxnNames = model_orig.rxnNames(~R2);
-    model_orig.lb = model_orig.lb(~R2);
-    model_orig.ub = model_orig.ub(~R2);
-    model_orig.c = model_orig.c(~R2);
-    
-    if isfield(model_orig, 'csense')
-        model_orig.csense = model_orig.csense(~M2);
-    end
-    if isfield(model_orig, 'ctrs')
-        model_orig.C = model_orig.C(:,~R2);
-    end
-    if isfield(model_orig, 'rxnGeneMat')
-        model_orig.rxnGeneMat = model_orig.rxnGeneMat(~R2,:);
-    end
-    if isfield(model_orig, 'rules')
-        model_orig.rules = model_orig.rules(~R2);
-    end
-    
-    rxnRemoveList = rxnRemoveList(~contains(rxnRemoveList,'dummy'));
-end
-        
-if 0
-    tissueModel = removeRxns(model_orig, rxnRemoveList);
-else
-    %removes any infeasible coupling constraints also
-    [tissueModel, metRemoveList, ctrsRemoveList] = removeRxns(model_orig, rxnRemoveList,'metRemoveMethod','exclusive','ctrsRemoveMethod','infeasible');
-=======
 dummyMetBool = contains(model.mets,'dummy_Met_');
 dummyRxnBool = contains(model.rxns,'dummy_Rxn_');
 if any(dummyMetBool) || any(dummyRxnBool)
     model = destroyDummyModel(model,dummyMetBool,dummyRxnBool);
     rxnRemoveList = rxnRemoveList(~dummyRxnBool);
->>>>>>> 48b76f36
 end
         
 %removes any infeasible coupling constraints also

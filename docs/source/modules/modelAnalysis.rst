--- conflicted
+++ resolved
@@ -19,12 +19,9 @@
    #thermo
    topology
    transport
-<<<<<<< HEAD
    rumba
-=======
    coupling
    mdFBA
->>>>>>> 2f5d9295
 
 .. automodule:: src.modelAnalysis
    :members: